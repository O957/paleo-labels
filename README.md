--- conflicted
+++ resolved
@@ -5,13 +5,20 @@
 This repository is in the earliest stages of development—there is not currently a minimum viable product yet—so please be patient and return in due course. Any suggestions or ideas would be appreciated, however, and can be provided as an issue in this repository (see [here](https://github.com/AFg6K7h4fhy2/paleo-labels/issues)) or email (see [here](https://github.com/AFg6K7h4fhy2#contact)).
 
 
-<<<<<<< HEAD
-## Utility Diagram
+## Utilities Overview
 
-See [here](https://www.mermaidchart.com/play#pako:eNqrVkrOT0lVslJSqgUAFW4DVg) for the live Mermaid diagram editor.
 
 ```mermaid
-%%{init: {"theme": "neutral", "themeVariables": { "fontFamily": "Iosevka", "fontSize": "25px", "lineColor": "#808b96", "arrowheadColor": "#808b96", "edgeStrokeWidth": "10px", "arrowheadLength": "20px"}}}%%
+---
+config:
+  theme: "base"
+  themeVariables:
+    primaryColor: "#acf3b9ff"
+    primaryTextColor: "#0b2244"
+    primaryBorderColor: "#0b2244"
+    edgeLabelBackground: "#daecfaff"
+---
+
 flowchart TD
     A["Label Maker"] --> Z1["File"]
     A["Label Maker"] --> Z2["Folder"]
@@ -37,10 +44,7 @@
 ```
 
 
-<details markdown=1>
-=======
 ## License Standard Notice
->>>>>>> 438f1d41
 
 Copyright 2025 O957 (Pseudonym)
 
