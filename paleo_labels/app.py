--- conflicted
+++ resolved
@@ -1579,18 +1579,15 @@
     with col2:
         app_mode = st.selectbox(
             "Mode:",
-<<<<<<< HEAD
-            ["Single Label", "Batch Processing", "Templates", "Advanced Export", "Collections", "Database Queries"],
-            key="app_mode_selector"
-=======
             [
                 "Single Label",
                 "Batch Processing",
                 "Templates",
                 "Advanced Export",
+                "Collections",
+                "Database Queries",
             ],
             key="app_mode_selector",
->>>>>>> cfb80268
         )
 
     # Handle different modes
@@ -1603,17 +1600,13 @@
     elif app_mode == "Advanced Export":
         exports_ui()
         return
-<<<<<<< HEAD
     elif app_mode == "Collections":
         collections_ui()
         return
     elif app_mode == "Database Queries":
         advanced_database_queries_ui()
         return
-    
-=======
-
->>>>>>> cfb80268
+
     # Original single label logic
     if st.session_state.get("show_preview_list"):
         show_database_list(st.session_state.show_preview_list)
