"""
Advanced export system for Phase 2.
Handles multi-label PDF sheets, batch exports, and print layouts.
"""

import io

import streamlit as st
from reportlab.lib.pagesizes import letter
from reportlab.pdfgen import canvas

try:
    from .storage import LabelStorage
    from .schemas import LABEL_SCHEMAS
except ImportError:
    from storage import LabelStorage
    from schemas import LABEL_SCHEMAS

from datetime import datetime
import tempfile

# Import POINTS_PER_INCH constant directly to avoid circular import
POINTS_PER_INCH = 72


# Avery label sheet templates
AVERY_TEMPLATES = {
    "5160": {
        "name": "Avery 5160 (Address Labels)",
        "labels_per_sheet": 30,
        "rows": 10,
        "cols": 3,
        "label_width": 2.625,
        "label_height": 1.0,
        "top_margin": 0.5,
        "left_margin": 0.1875,
        "row_spacing": 0.0,
        "col_spacing": 0.125,
    },
    "5161": {
        "name": "Avery 5161 (Address Labels)",
        "labels_per_sheet": 20,
        "rows": 10,
        "cols": 2,
        "label_width": 4.0,
        "label_height": 1.0,
        "top_margin": 0.5,
        "left_margin": 0.25,
        "row_spacing": 0.0,
        "col_spacing": 0.25,
    },
    "5163": {
        "name": "Avery 5163 (Shipping Labels)",
        "labels_per_sheet": 10,
        "rows": 5,
        "cols": 2,
        "label_width": 4.0,
        "label_height": 2.0,
        "top_margin": 0.5,
        "left_margin": 0.25,
        "row_spacing": 0.0,
        "col_spacing": 0.25
    },
    "museum_large": {
        "name": "Museum Large (3×4 inches)",
        "labels_per_sheet": 6,
        "rows": 2,
        "cols": 2,
        "label_width": 3.0,
        "label_height": 4.0,
        "top_margin": 0.5,
        "left_margin": 1.25,
        "row_spacing": 0.5,
        "col_spacing": 0.5
    },
    "specimen_small": {
        "name": "Small Specimen Labels (2×1 inches)",
        "labels_per_sheet": 18,
        "rows": 6,
        "cols": 3,
        "label_width": 2.0,
        "label_height": 1.0,
        "top_margin": 1.0,
        "left_margin": 0.75,
        "row_spacing": 0.5,
        "col_spacing": 0.75
    },
    "custom": {
        "name": "Custom Layout",
        "labels_per_sheet": 6,
        "rows": 2,
        "cols": 3,
        "label_width": 2.5,
        "label_height": 2.0,
        "top_margin": 1.0,
        "left_margin": 0.5,
        "row_spacing": 0.5,
        "col_spacing": 0.5,
    },
}


def exports_ui():
    """
    Main UI for advanced export features.
    """
    st.header("Advanced Export")
    st.write("Export multiple labels to professional print layouts")

    if "storage" not in st.session_state:
        st.error("Storage not initialized")
        return

    # Export tabs
<<<<<<< HEAD
    tab1, tab2, tab3, tab4 = st.tabs(["Multi-Label Sheet", "Continuous Stream Export", "Batch Export", "Print Layouts"])
    
=======
    tab1, tab2, tab3 = st.tabs(
        ["Multi-Label Sheet", "Batch Export", "Print Layouts"]
    )

>>>>>>> cfb80268
    with tab1:
        multi_label_sheet_ui()

    with tab2:
<<<<<<< HEAD
        continuous_stream_export_ui()
    
=======
        batch_export_ui()

>>>>>>> cfb80268
    with tab3:
        batch_export_ui()
    
    with tab4:
        print_layouts_ui()


def multi_label_sheet_ui():
    """
    UI for creating multi-label PDF sheets.
    """
    st.subheader("Multi-Label PDF Sheet")
    st.write("Create professional label sheets with multiple labels")

    # Check for labels in multi-label session
    if (
        "multi_labels" not in st.session_state
        or not st.session_state.multi_labels
    ):
        st.info(
            "No labels found. Create labels in Batch Processing > Multi-Label Session first."
        )
        return

    labels = st.session_state.multi_labels
    st.write(f"**Available Labels: {len(labels)}**")

    # Template selection
    st.subheader("Sheet Layout")

    template_key = st.selectbox(
        "Layout Template:",
        list(AVERY_TEMPLATES.keys()),
        format_func=lambda x: AVERY_TEMPLATES[x]["name"],
    )

    template = AVERY_TEMPLATES[template_key]
<<<<<<< HEAD
    
    # Show template info with preview
    col1, col2, col3, col4 = st.columns(4)
=======

    # Show template info
    col1, col2, col3 = st.columns(3)
>>>>>>> cfb80268
    with col1:
        st.metric("Labels per Sheet", template["labels_per_sheet"])
    with col2:
        st.metric("Rows × Columns", f"{template['rows']} × {template['cols']}")
    with col3:
<<<<<<< HEAD
        st.metric("Label Size", f"{template['label_width']}\" × {template['label_height']}\"")
    with col4:
        sheets_needed = (len(labels) + template["labels_per_sheet"] - 1) // template["labels_per_sheet"]
        st.metric("Est. Pages", sheets_needed)
    
    # Template preview
    if st.checkbox("Show Template Preview", help="Preview the label layout"):
        create_template_preview(template)
    
=======
        st.metric(
            "Label Size",
            f'{template["label_width"]}" × {template["label_height"]}"',
        )

>>>>>>> cfb80268
    # Custom template editor
    if template_key == "custom":
        st.subheader("Custom Layout Settings")

        col1, col2 = st.columns(2)
        with col1:
            template["rows"] = st.number_input(
                "Rows:", value=template["rows"], min_value=1, max_value=20
            )
            template["cols"] = st.number_input(
                "Columns:", value=template["cols"], min_value=1, max_value=10
            )
            template["label_width"] = st.number_input(
                "Label Width (in):",
                value=template["label_width"],
                min_value=0.5,
                max_value=8.0,
                step=0.1,
            )
            template["label_height"] = st.number_input(
                "Label Height (in):",
                value=template["label_height"],
                min_value=0.5,
                max_value=10.0,
                step=0.1,
            )

        with col2:
            template["top_margin"] = st.number_input(
                "Top Margin (in):",
                value=template["top_margin"],
                min_value=0.0,
                max_value=2.0,
                step=0.1,
            )
            template["left_margin"] = st.number_input(
                "Left Margin (in):",
                value=template["left_margin"],
                min_value=0.0,
                max_value=2.0,
                step=0.1,
            )
            template["row_spacing"] = st.number_input(
                "Row Spacing (in):",
                value=template["row_spacing"],
                min_value=0.0,
                max_value=1.0,
                step=0.1,
            )
            template["col_spacing"] = st.number_input(
                "Column Spacing (in):",
                value=template["col_spacing"],
                min_value=0.0,
                max_value=1.0,
                step=0.1,
            )

        template["labels_per_sheet"] = template["rows"] * template["cols"]
        st.write(f"**Total labels per sheet: {template['labels_per_sheet']}**")

    # Label selection
    st.subheader("Label Selection")

    selected_labels = st.multiselect(
        "Choose labels to include:",
        options=range(len(labels)),
        default=list(range(min(len(labels), template["labels_per_sheet"]))),
        format_func=lambda x: f"{labels[x]['name']} ({labels[x]['type']})",
    )

    if not selected_labels:
        st.warning("Please select at least one label.")
        return
<<<<<<< HEAD
    
    sheets_needed = (len(selected_labels) + template["labels_per_sheet"] - 1) // template["labels_per_sheet"]
    st.info(f"📄 Will create {sheets_needed} sheet(s) for {len(selected_labels)} labels")
    
    # Advanced options
    with st.expander("🔧 Advanced Options"):
        include_numbering = st.checkbox("Include label numbering", value=True, help="Add small numbers to each label")
        alternate_shading = st.checkbox("Alternate background shading", value=True, help="Shade every other label for easier reading")
        border_style = st.selectbox("Border Style", ["Standard", "Thin", "Bold", "None"])
        
        # Font size override
        font_override = st.checkbox("Override font size", help="Manually set font size instead of auto-sizing")
        if font_override:
            font_size = st.slider("Font Size", 4, 16, 8)
        else:
            font_size = None
        
        # Store advanced options in session state
        st.session_state.multi_label_options = {
            'include_numbering': include_numbering,
            'alternate_shading': alternate_shading,
            'border_style': border_style,
            'font_size': font_size
        }
    
=======

    sheets_needed = (
        len(selected_labels) + template["labels_per_sheet"] - 1
    ) // template["labels_per_sheet"]
    st.info(
        f"Will create {sheets_needed} sheet(s) for {len(selected_labels)} labels"
    )

>>>>>>> cfb80268
    # Generate sheet
    if st.button("🖨️ Generate Multi-Label Sheet", type="primary"):
        # Get advanced options
        advanced_options = st.session_state.get('multi_label_options', {})
        generate_multi_label_sheet(selected_labels, template, labels, advanced_options)


def continuous_stream_export_ui():
    """
    UI for continuous stream PDF export from labels directory.
    """
    st.subheader("Continuous Stream PDF Export")
    st.write("Export multiple labels from your labels directory onto optimized PDF pages")
    
    storage: LabelStorage = st.session_state.storage
    saved_labels = storage.list_labels()
    
    if not saved_labels:
        st.info("No saved labels found in labels directory.")
        return
    
    st.write(f"**Found {len(saved_labels)} saved labels in directory**")
    
    # Label selection with search and filtering
    col1, col2 = st.columns([2, 1])
    with col1:
        search_term = st.text_input("🔍 Search labels:", placeholder="Filter by name or content...")
    with col2:
        label_type_filter = st.selectbox("Filter by type:", ["All Types"] + list(LABEL_SCHEMAS.keys()))
    
    # Load and filter labels
    filtered_labels = load_and_filter_labels(storage, saved_labels, search_term, label_type_filter)
    
    if not filtered_labels:
        st.warning("No labels match your filters.")
        return
    
    st.write(f"**{len(filtered_labels)} labels match your filters**")
    
    # Label selection interface
    selection_method = st.radio(
        "Selection Method:",
        ["Select All", "Choose Specific Labels", "Random Sample"],
        horizontal=True
    )
    
    selected_label_data = []
    
    if selection_method == "Select All":
        selected_label_data = filtered_labels
        st.info(f"✅ All {len(filtered_labels)} filtered labels selected")
    
    elif selection_method == "Choose Specific Labels":
        label_options = []
        for i, (name, data) in enumerate(filtered_labels):
            preview = ", ".join([f"{k}: {v}" for k, v in list(data.items())[:2]])
            if len(preview) > 50:
                preview = preview[:47] + "..."
            label_options.append(f"{name} - {preview}")
        
        selected_indices = st.multiselect(
            "Choose labels:",
            options=range(len(filtered_labels)),
            default=list(range(min(20, len(filtered_labels)))),  # Default first 20
            format_func=lambda x: label_options[x]
        )
        selected_label_data = [filtered_labels[i] for i in selected_indices]
    
    elif selection_method == "Random Sample":
        sample_size = st.slider(
            "Sample size:",
            min_value=1,
            max_value=len(filtered_labels),
            value=min(50, len(filtered_labels))
        )
        import random
        random.seed(42)  # For reproducible results
        selected_label_data = random.sample(filtered_labels, sample_size)
        st.info(f"🎲 Random sample of {len(selected_label_data)} labels selected")
    
    if not selected_label_data:
        st.warning("Please select at least one label.")
        return
    
    # Page layout optimization options
    st.subheader("📐 Page Layout Optimization")
    
    col1, col2 = st.columns(2)
    with col1:
        optimization_mode = st.selectbox(
            "Optimization Mode:",
            ["Auto-fit (Recommended)", "Fixed Template", "Custom Layout"]
        )
    
    with col2:
        max_labels_per_page = st.slider(
            "Max Labels per Page:",
            min_value=1,
            max_value=50,
            value=20,
            help="Upper limit for labels per page"
        )
    
    # Template selection for fixed template mode
    template = None
    if optimization_mode == "Fixed Template":
        template_key = st.selectbox(
            "Choose Template:",
            list(AVERY_TEMPLATES.keys()),
            format_func=lambda x: AVERY_TEMPLATES[x]["name"]
        )
        template = AVERY_TEMPLATES[template_key]
    
    # Style options
    with st.expander("🎨 Styling Options"):
        col1, col2 = st.columns(2)
        
        with col1:
            # Style file selection
            use_custom_style = st.checkbox("Use custom style file", value=False)
            style_file = None
            
            if use_custom_style:
                uploaded_style = st.file_uploader(
                    "Upload Style File (.toml):",
                    type=['toml'],
                    help="Upload a style TOML file to apply to all labels"
                )
                if uploaded_style:
                    style_file = uploaded_style
            
            font_size_mode = st.selectbox("Font Size:", ["Auto-size", "Fixed"])
            if font_size_mode == "Fixed":
                fixed_font_size = st.slider("Font Size:", 4, 16, 8)
            else:
                fixed_font_size = None
        
        with col2:
            include_borders = st.checkbox("Include borders", value=True)
            include_numbering = st.checkbox("Number labels", value=True)
            alternate_shading = st.checkbox("Alternate shading", value=False)
            compact_layout = st.checkbox("Compact layout", value=False, help="Reduce spacing between labels")
    
    # Generate continuous PDF
    if st.button("🖨️ Generate Continuous Stream PDF", type="primary"):
        style_options = {
            'font_size': fixed_font_size,
            'include_borders': include_borders,
            'include_numbering': include_numbering,
            'alternate_shading': alternate_shading,
            'compact_layout': compact_layout,
            'style_file': style_file
        }
        
        generate_continuous_stream_pdf(
            selected_label_data, 
            optimization_mode, 
            max_labels_per_page, 
            template, 
            style_options
        )


def batch_export_ui():
    """
    UI for batch exporting saved labels.
    """
    st.subheader("Batch Export")
    st.write("Export all saved labels as individual PDFs")

    storage: LabelStorage = st.session_state.storage
    saved_labels = storage.list_labels()

    if not saved_labels:
        st.info("No saved labels found.")
        return

    st.write(f"**Found {len(saved_labels)} saved labels**")

    # Export options
    export_format = st.selectbox(
        "Export Format:",
        ["Individual PDFs (ZIP)", "Single Combined PDF", "Label Data (JSON)"],
    )

    include_metadata = st.checkbox(
        "Include Metadata",
        value=True,
        help="Include creation dates, label types, etc.",
    )

    if st.button("📦 Export All Labels", type="primary"):
        batch_export_action(
            saved_labels, export_format, include_metadata, storage
        )


def print_layouts_ui():
    """
    UI for custom print layouts.
    """
    st.subheader("Print Layouts")
    st.write("Create custom print layouts for specific use cases")

    st.info("Print layout customization coming in Phase 3!")

    # Preview of planned features
    st.write("**Planned Features:**")
    st.write("• Custom page sizes and orientations")
    st.write("• Variable label sizes on same sheet")
    st.write("• Print margins and bleed settings")
    st.write("• Professional print shop compatibility")


<<<<<<< HEAD
def generate_multi_label_sheet(selected_indices: List[int], template: Dict, all_labels: List[Dict], advanced_options: Dict = None):
=======
def generate_multi_label_sheet(
    selected_indices: list[int], template: dict, all_labels: list[dict]
):
>>>>>>> cfb80268
    """
    Generate a multi-label PDF sheet with improved formatting.
    """
    selected_labels = [all_labels[i] for i in selected_indices]

    # Create PDF buffer
    buffer = io.BytesIO()
    page_width = 8.5 * POINTS_PER_INCH
    page_height = 11.0 * POINTS_PER_INCH

    c = canvas.Canvas(buffer, pagesize=letter)
<<<<<<< HEAD
    
    # Add title and metadata
    c.setFont("Helvetica-Bold", 14)
    c.drawString(30, page_height - 30, f"Label Sheet - {len(selected_labels)} Labels")
    c.setFont("Helvetica", 10)
    c.drawString(30, page_height - 50, f"Generated: {datetime.now().strftime('%Y-%m-%d %H:%M')}")
    
    # Draw page border
    c.setStrokeColor("lightgray")
    c.rect(20, 20, page_width - 40, page_height - 80, stroke=1, fill=0)
    
    labels_per_sheet = template["labels_per_sheet"]
    current_label_index = 0
    page_number = 1
    
    # Apply advanced options
    if advanced_options is None:
        advanced_options = {}
    
    # Default style configuration with advanced options
    style_config = {
        'font_size': advanced_options.get('font_size', 8),
        'border_enabled': advanced_options.get('border_style', 'Standard') != 'None',
        'padding': 0.05,
        'border_style': advanced_options.get('border_style', 'Standard'),
        'include_numbering': advanced_options.get('include_numbering', True),
        'alternate_shading': advanced_options.get('alternate_shading', True)
    }
    
=======

    labels_per_sheet = template["labels_per_sheet"]
    current_label_index = 0

>>>>>>> cfb80268
    with st.spinner("Generating multi-label sheet..."):
        progress_bar = st.progress(0)

        while current_label_index < len(selected_labels):
            # Add page header if not first page
            if page_number > 1:
                c.setFont("Helvetica", 8)
                c.drawString(30, page_height - 30, f"Page {page_number} - Continued")
            
            # Calculate content area (avoiding header/footer)
            content_start_y = page_height - 80
            content_height = page_height - 120
            
            # Draw labels on current page
            labels_on_this_page = 0
            for row in range(template["rows"]):
                for col in range(template["cols"]):
                    if current_label_index >= len(selected_labels) or labels_on_this_page >= labels_per_sheet:
                        break

                    label = selected_labels[current_label_index]
<<<<<<< HEAD
                    
                    # Calculate position within content area
                    x = template["left_margin"] * POINTS_PER_INCH + col * (template["label_width"] + template["col_spacing"]) * POINTS_PER_INCH
                    y = content_start_y - (template["top_margin"] * POINTS_PER_INCH + row * (template["label_height"] + template["row_spacing"]) * POINTS_PER_INCH + template["label_height"] * POINTS_PER_INCH)
                    
                    # Ensure we don't go outside the content area
                    if y < 40:  # Leave space for footer
                        break
                    
                    # Calculate label dimensions
                    label_width_pts = template["label_width"] * POINTS_PER_INCH
                    label_height_pts = template["label_height"] * POINTS_PER_INCH
                    
                    # Draw border based on style
                    border_style = style_config.get('border_style', 'Standard')
                    if border_style != 'None':
                        c.setStrokeColor("gray")
                        if border_style == 'Thin':
                            c.setLineWidth(0.25)
                        elif border_style == 'Bold':
                            c.setLineWidth(1.0)
                        else:  # Standard
                            c.setLineWidth(0.5)
                        c.rect(x, y, label_width_pts, label_height_pts, stroke=1, fill=0)
                    
                    # Add alternating background shading
                    if style_config.get('alternate_shading', True) and (current_label_index % 2) == 1:
                        c.setFillColor("#f8f8f8")
                        c.rect(x + 1, y + 1, label_width_pts - 2, label_height_pts - 2, stroke=0, fill=1)
                    
                    # Draw label content with style
                    draw_label_content(c, label["data"], x, y, label_width_pts, label_height_pts, style_config)
                    
                    # Add label number in corner if enabled
                    if style_config.get('include_numbering', True):
                        c.setFont("Helvetica", 6)
                        c.setFillColor("gray")
                        c.drawString(x + 2, y + label_height_pts - 8, f"#{current_label_index + 1}")
                    
                    current_label_index += 1
                    labels_on_this_page += 1
                    progress_bar.progress(current_label_index / len(selected_labels))
                
                if current_label_index >= len(selected_labels) or labels_on_this_page >= labels_per_sheet:
                    break
            
            # Add page footer
            c.setFont("Helvetica", 8)
            c.setFillColor("gray")
            c.drawString(30, 30, f"Page {page_number} of {((len(selected_labels) - 1) // labels_per_sheet) + 1}")
            c.drawString(page_width - 100, 30, f"Labels: {current_label_index}/{len(selected_labels)}")
            
            # Start new page if more labels
            if current_label_index < len(selected_labels):
                c.showPage()
                page_number += 1
    
=======

                    # Calculate position
                    x = (
                        template["left_margin"] * POINTS_PER_INCH
                        + col
                        * (template["label_width"] + template["col_spacing"])
                        * POINTS_PER_INCH
                    )
                    y = page_height - (
                        template["top_margin"] * POINTS_PER_INCH
                        + row
                        * (template["label_height"] + template["row_spacing"])
                        * POINTS_PER_INCH
                        + template["label_height"] * POINTS_PER_INCH
                    )

                    # Draw label border
                    c.setStrokeColor("gray")
                    c.rect(
                        x,
                        y,
                        template["label_width"] * POINTS_PER_INCH,
                        template["label_height"] * POINTS_PER_INCH,
                        stroke=1,
                        fill=0,
                    )

                    # Draw label content
                    draw_label_content(
                        c,
                        label["data"],
                        x,
                        y,
                        template["label_width"] * POINTS_PER_INCH,
                        template["label_height"] * POINTS_PER_INCH,
                    )

                    current_label_index += 1
                    progress_bar.progress(
                        current_label_index / len(selected_labels)
                    )

            # Start new page if more labels
            if current_label_index < len(selected_labels):
                c.showPage()

>>>>>>> cfb80268
    # Finalize PDF
    c.save()
    pdf_bytes = buffer.getvalue()
    buffer.close()
<<<<<<< HEAD
    
    # Enhanced download section
    col1, col2 = st.columns(2)
    
    with col1:
        st.download_button(
            label="📄 Download Multi-Label Sheet",
            data=pdf_bytes,
            file_name=f"multi_label_sheet_{len(selected_labels)}_labels.pdf",
            mime="application/pdf",
            type="primary"
        )
    
    with col2:
        st.metric("PDF Pages", page_number)
        st.metric("Labels per Page", f"~{labels_per_sheet}")
    
    st.success(f"✅ Generated {page_number}-page PDF with {len(selected_labels)} properly formatted labels!")
    
    # Show generation summary
    with st.expander("📊 Generation Summary"):
        st.write(f"**Template**: {template.get('name', 'Custom')}")
        st.write(f"**Label Size**: {template['label_width']}\" × {template['label_height']}\"")
        st.write(f"**Layout**: {template['rows']} rows × {template['cols']} columns")
        st.write(f"**Total Pages**: {page_number}")
        st.write(f"**Labels Generated**: {len(selected_labels)}")
=======

    # Download button
    st.download_button(
        label="📄 Download Multi-Label Sheet",
        data=pdf_bytes,
        file_name="multi_label_sheet.pdf",
        mime="application/pdf",
    )
>>>>>>> cfb80268

    st.success(
        f"Generated multi-label sheet with {len(selected_labels)} labels!"
    )

<<<<<<< HEAD
def load_style_from_uploaded_file(uploaded_file):
    """Load style configuration from uploaded TOML file."""
    if uploaded_file is None:
        return None
    
    try:
        # Save uploaded file to temp location
        with tempfile.NamedTemporaryFile(mode='wb', suffix='.toml', delete=False) as temp_file:
            temp_file.write(uploaded_file.getvalue())
            temp_path = temp_file.name
        
        # Import the style loading function locally to avoid circular imports
        try:
            from .app import load_label_style_from_file
        except ImportError:
            from app import load_label_style_from_file
        
        style_config = load_label_style_from_file(temp_path)
        
        # Clean up temp file
        import os
        os.unlink(temp_path)
        
        return style_config
    except Exception as e:
        st.warning(f"Could not load style file: {str(e)}")
        return None


def get_font_color_from_style(style_config: Dict, is_key: bool = True) -> Tuple[float, float, float]:
    """Extract RGB color values from style config."""
    if is_key:
        r = style_config.get("key_color_r", 0.0)
        g = style_config.get("key_color_g", 0.0) 
        b = style_config.get("key_color_b", 0.0)
    else:
        r = style_config.get("value_color_r", 0.0)
        g = style_config.get("value_color_g", 0.0)
        b = style_config.get("value_color_b", 0.0)
    
    return (r, g, b)


def draw_label_content_with_style(c: canvas.Canvas, label_data: Dict, x: float, y: float, width: float, height: float, style_config: Dict = None):
    """Draw label content with full style support."""
    if not label_data:
        return
    
    # Default values
    font_size = 8
    font_name = "Helvetica"
    show_keys = True
    show_values = True
    key_color = (0, 0, 0)  # Black
    value_color = (0, 0, 0)  # Black
    bold_keys = False
    bold_values = False
    
    # Apply style config if provided
    if style_config:
        font_size = style_config.get("font_size", 8)
        font_name = style_config.get("font_name", "Helvetica")
        show_keys = style_config.get("show_keys", True)
        show_values = style_config.get("show_values", True)
        bold_keys = style_config.get("bold_keys", False)
        bold_values = style_config.get("bold_values", False)
        key_color = get_font_color_from_style(style_config, is_key=True)
        value_color = get_font_color_from_style(style_config, is_key=False)
    
    # Auto-size font if needed
    num_lines = len(label_data)
    if num_lines > 8:
        font_size = max(6, font_size - 2)
    elif num_lines > 5:
        font_size = max(6, font_size - 1)
    
    # Calculate layout
    margin = 4
    line_height = font_size * 1.2
    text_x = x + margin
    text_y = y + height - margin - font_size
    max_chars = int((width - 2 * margin) / (font_size * 0.6))
    
    # Draw each field with styling
    for key, value in label_data.items():
        if text_y < y + margin:
            break
        
        # Draw key if enabled
        if show_keys:
            key_font = f"{font_name}-Bold" if bold_keys else font_name
            c.setFont(key_font, font_size)
            c.setFillColor(key_color[0], key_color[1], key_color[2])
            
            key_text = f"{key}: "
            if len(key_text) > max_chars // 2:
                key_text = key_text[:max_chars//2 - 3] + "..."
            
            c.drawString(text_x, text_y, key_text)
            key_width = len(key_text) * font_size * 0.6
        else:
            key_width = 0
        
        # Draw value if enabled
        if show_values:
            value_font = f"{font_name}-Bold" if bold_values else font_name
            c.setFont(value_font, font_size)
            c.setFillColor(value_color[0], value_color[1], value_color[2])
            
            remaining_chars = max_chars - len(key_text) if show_keys else max_chars
            value_text = str(value)
            if len(value_text) > remaining_chars:
                value_text = value_text[:remaining_chars - 3] + "..."
            
            value_x = text_x + key_width if show_keys else text_x
            c.drawString(value_x, text_y, value_text)
        
        text_y -= line_height


def draw_label_content(c: canvas.Canvas, label_data: Dict, x: float, y: float, width: float, height: float, style_config: Dict = None):
    """
    Draw label content within the given bounds - simplified for performance.
    """
    if not label_data:
        return
    
    # Extract style properties or use defaults
    font_size = 8  # Smaller default for multi-label sheets
    if style_config:
        font_size = style_config.get('font_size', 8)
    
    # Ensure font_size is never None
    if font_size is None:
        font_size = 8
    
    # Simple auto-sizing if needed
    num_lines = len(label_data)
    if style_config is None or style_config.get('font_size') is None:
        # Quick font size adjustment based on number of fields
        if num_lines > 8:
            font_size = 6
        elif num_lines > 5:
            font_size = 7
        # Keep default 8 for <= 5 lines
    
    # Set font and color
    c.setFont("Helvetica", font_size)
    c.setFillColor("black")
    
    # Calculate layout
    margin = 4
    line_height = font_size * 1.2
    text_x = x + margin
    text_y = y + height - margin - font_size
    max_chars = int((width - 2 * margin) / (font_size * 0.6))
    
    # Draw each field (simplified)
    for key, value in label_data.items():
        if text_y < y + margin:  # Check if we have space
            break
        
        # Format and truncate if necessary
=======

def draw_label_content(
    c: canvas.Canvas,
    label_data: dict,
    x: float,
    y: float,
    width: float,
    height: float,
):
    """
    Draw label content within the given bounds.
    """
    if not label_data:
        return

    # Simple text layout
    font_size = 10
    line_height = font_size * 1.2
    margin = 4

    text_x = x + margin
    text_y = y + height - margin - font_size

    c.setFont("Helvetica", font_size)
    c.setFillColor("black")

    for key, value in label_data.items():
        if text_y < y + margin:  # Check if we have space
            break

>>>>>>> cfb80268
        text = f"{key}: {value}"
        if len(text) > max_chars:
            text = text[: max_chars - 3] + "..."

        c.drawString(text_x, text_y, text)
        text_y -= line_height


<<<<<<< HEAD
def create_template_preview(template: Dict):
    """
    Create a visual preview of the label template layout.
    """
    # Create a simple SVG preview
    page_width = 400  # SVG units
    page_height = 500  # SVG units
    
    # Scale factors
    scale_x = page_width / 8.5
    scale_y = page_height / 11.0
    
    svg_elements = [
        f'<svg width="{page_width}" height="{page_height}" style="border: 1px solid #ccc; background: white;">',
        f'<rect width="{page_width}" height="{page_height}" fill="white" stroke="#ddd"/>',
        f'<text x="10" y="20" font-family="Arial" font-size="12" fill="#333">Template Preview: {template["name"]}</text>'
    ]
    
    # Draw label rectangles
    for row in range(template["rows"]):
        for col in range(template["cols"]):
            x = template["left_margin"] * scale_x + col * (template["label_width"] + template["col_spacing"]) * scale_x
            y = 30 + template["top_margin"] * scale_y + row * (template["label_height"] + template["row_spacing"]) * scale_y
            width = template["label_width"] * scale_x
            height = template["label_height"] * scale_y
            
            label_num = row * template["cols"] + col + 1
            
            svg_elements.extend([
                f'<rect x="{x}" y="{y}" width="{width}" height="{height}" fill="lightblue" stroke="navy" stroke-width="1" opacity="0.7"/>',
                f'<text x="{x + width/2}" y="{y + height/2}" text-anchor="middle" font-family="Arial" font-size="10" fill="navy">#{label_num}</text>'
            ])
    
    svg_elements.append('</svg>')
    svg_code = '\n'.join(svg_elements)
    
    st.markdown(f'<div style="text-align: center;">{svg_code}</div>', unsafe_allow_html=True)
    st.caption(f"Preview shows {template['labels_per_sheet']} labels arranged in {template['rows']} rows × {template['cols']} columns")


def load_and_filter_labels(storage: LabelStorage, label_names: List[str], search_term: str, type_filter: str) -> List[Tuple[str, Dict]]:
    """
    Load and filter labels from storage based on search and type filters.
    """
    filtered_labels = []
    
    for label_name in label_names:
        try:
            label_data = storage.load_label(label_name)
            if not label_data:
                continue
            
            # Apply type filter
            if type_filter != "All Types":
                # Try to determine label type from data structure
                label_type = determine_label_type(label_data)
                if label_type != type_filter:
                    continue
            
            # Apply search filter
            if search_term:
                search_lower = search_term.lower()
                # Search in label name
                if search_lower in label_name.lower():
                    filtered_labels.append((label_name, label_data))
                    continue
                
                # Search in label data
                search_matches = False
                for key, value in label_data.items():
                    if (search_lower in str(key).lower() or 
                        search_lower in str(value).lower()):
                        search_matches = True
                        break
                
                if search_matches:
                    filtered_labels.append((label_name, label_data))
            else:
                filtered_labels.append((label_name, label_data))
                
        except Exception:
            continue
    
    return filtered_labels


def determine_label_type(label_data: Dict) -> str:
    """
    Determine the most likely label type based on the data fields.
    """
    data_keys = set(k.lower() for k in label_data.keys())
    best_match = "General"
    best_score = 0
    
    for label_type, schema in LABEL_SCHEMAS.items():
        if label_type == "General":
            continue
        
        schema_keys = set()
        for field_name, field_config in schema.items():
            schema_keys.add(field_name.lower())
            schema_keys.update(alias.lower() for alias in field_config.get("aliases", []))
        
        # Calculate match score
        matches = len(data_keys.intersection(schema_keys))
        score = matches / len(schema_keys) if schema_keys else 0
        
        if score > best_score:
            best_score = score
            best_match = label_type
    
    return best_match


def calculate_optimal_layout(num_labels: int, max_per_page: int, page_width: float = 8.5, page_height: float = 11.0) -> Dict:
    """
    Calculate optimal label layout for given constraints.
    """
    # Available area (leaving margins)
    available_width = page_width - 1.0  # 0.5" margins on each side
    available_height = page_height - 1.5  # 0.75" margins top/bottom
    
    # Try different grid configurations
    best_layout = None
    best_labels_per_page = 0
    
    for rows in range(1, 21):  # Max 20 rows
        for cols in range(1, 11):  # Max 10 columns
            labels_per_page = rows * cols
            if labels_per_page > max_per_page:
                continue
            
            # Calculate label dimensions
            label_width = (available_width - (cols - 1) * 0.1) / cols  # 0.1" spacing
            label_height = (available_height - (rows - 1) * 0.1) / rows  # 0.1" spacing
            
            # Check minimum viable size
            if label_width < 1.0 or label_height < 0.5:
                continue
            
            # Prefer layouts that use more labels per page
            if labels_per_page > best_labels_per_page:
                best_labels_per_page = labels_per_page
                best_layout = {
                    "rows": rows,
                    "cols": cols,
                    "labels_per_sheet": labels_per_page,
                    "label_width": label_width,
                    "label_height": label_height,
                    "top_margin": 0.75,
                    "left_margin": 0.5,
                    "row_spacing": 0.1,
                    "col_spacing": 0.1
                }
    
    if best_layout is None:
        # Fallback to simple single column layout
        best_layout = {
            "rows": min(10, num_labels),
            "cols": 1,
            "labels_per_sheet": min(10, num_labels),
            "label_width": available_width,
            "label_height": available_height / min(10, num_labels),
            "top_margin": 0.75,
            "left_margin": 0.5,
            "row_spacing": 0.1,
            "col_spacing": 0.1
        }
    
    return best_layout


def generate_continuous_stream_pdf(label_data_list: List[Tuple[str, Dict]], optimization_mode: str, max_per_page: int, template: Dict, style_options: Dict):
    """
    Generate a continuous stream PDF with style support.
    """
    if not label_data_list:
        st.error("No labels to export")
        return
    
    # Load style configuration if provided
    style_config = None
    if style_options.get('style_file'):
        style_config = load_style_from_uploaded_file(style_options['style_file'])
        if style_config:
            st.info("✅ Custom style file loaded successfully!")
        else:
            st.warning("⚠️ Using default styling (style file could not be loaded)")
    
    # Use a simple, reliable layout
    layout = {
        "rows": 4,
        "cols": 3, 
        "labels_per_sheet": 12,
        "label_width": 2.5,
        "label_height": 2.0,
        "top_margin": 0.75,
        "left_margin": 0.5,
        "row_spacing": 0.25,
        "col_spacing": 0.25
    }
    
    # Create PDF
    buffer = io.BytesIO()
    page_width = 8.5 * POINTS_PER_INCH
    page_height = 11.0 * POINTS_PER_INCH
    c = canvas.Canvas(buffer, pagesize=(page_width, page_height))
    
    labels_per_page = layout["labels_per_sheet"]
    total_pages = (len(label_data_list) + labels_per_page - 1) // labels_per_page
    
    progress_bar = st.progress(0)
    st.write(f"Generating PDF with {len(label_data_list)} labels{' using custom styling' if style_config else ''}...")
    
    current_index = 0
    for page_num in range(1, total_pages + 1):
        # Page header
        c.setFont("Helvetica-Bold", 10)
        c.drawString(30, page_height - 30, f"Labels Page {page_num}")
        
        # Draw labels grid
        for row in range(layout["rows"]):
            for col in range(layout["cols"]):
                if current_index >= len(label_data_list):
                    break
                    
                label_name, label_data = label_data_list[current_index]
                
                # Position
                x = layout["left_margin"] * POINTS_PER_INCH + col * (layout["label_width"] + layout["col_spacing"]) * POINTS_PER_INCH
                y = page_height - 60 - (row * (layout["label_height"] + layout["row_spacing"]) * POINTS_PER_INCH) - (layout["label_height"] * POINTS_PER_INCH)
                
                label_w = layout["label_width"] * POINTS_PER_INCH
                label_h = layout["label_height"] * POINTS_PER_INCH
                
                # Draw border if enabled
                if style_options.get('include_borders', True):
                    c.setStrokeColor("gray")
                    c.setLineWidth(0.5)
                    c.rect(x, y, label_w, label_h, stroke=1, fill=0)
                
                # Alternating background shading
                if style_options.get('alternate_shading', False) and (current_index % 2) == 1:
                    c.setFillColor("#f8f8f8")
                    c.rect(x + 1, y + 1, label_w - 2, label_h - 2, stroke=0, fill=1)
                
                # Draw content with style support
                if style_config:
                    # Use styled rendering
                    draw_label_content_with_style(c, label_data, x, y, label_w, label_h, style_config)
                else:
                    # Use simple rendering
                    draw_label_content(c, label_data, x, y, label_w, label_h, style_options)
                
                # Add label numbering if enabled
                if style_options.get('include_numbering', True):
                    c.setFont("Helvetica", 6)
                    c.setFillColor("gray")
                    c.drawString(x + 2, y + label_h - 8, f"#{current_index + 1}")
                
                current_index += 1
                
            if current_index >= len(label_data_list):
                break
        
        # Footer
        c.setFont("Helvetica", 8)
        c.setFillColor("gray")
        c.drawString(30, 20, f"Page {page_num} of {total_pages}")
        
        # Update progress
        progress_bar.progress(current_index / len(label_data_list))
        
        # Next page
        if current_index < len(label_data_list):
            c.showPage()
    
    # Finalize
    c.save()
    pdf_bytes = buffer.getvalue()
    buffer.close()
    
    # Download
    timestamp = datetime.now().strftime("%Y%m%d_%H%M")
    style_suffix = "_styled" if style_config else ""
    filename = f"labels_stream_{len(label_data_list)}{style_suffix}_{timestamp}.pdf"
    
    col1, col2 = st.columns(2)
    
    with col1:
        st.download_button(
            label="📄 Download Styled PDF Stream" if style_config else "📄 Download PDF Stream",
            data=pdf_bytes,
            file_name=filename,
            mime="application/pdf",
            type="primary"
        )
    
    with col2:
        st.metric("Total Pages", total_pages)
        if style_config:
            st.metric("Styling", "✅ Custom")
        else:
            st.metric("Styling", "Default")
    
    success_msg = f"✅ Generated {total_pages} pages with {len(label_data_list)} labels"
    if style_config:
        success_msg += " using custom styling"
    st.success(success_msg + "!")
    
    # Show style info if available
    if style_config:
        with st.expander("🎨 Applied Style Settings"):
            st.write(f"**Font**: {style_config.get('font_name', 'Helvetica')}")
            st.write(f"**Font Size**: {style_config.get('font_size', 8)}")
            st.write(f"**Show Keys**: {style_config.get('show_keys', True)}")
            st.write(f"**Show Values**: {style_config.get('show_values', True)}")
            st.write(f"**Bold Keys**: {style_config.get('bold_keys', False)}")
            st.write(f"**Bold Values**: {style_config.get('bold_values', False)}")


def batch_export_action(label_names: List[str], export_format: str, include_metadata: bool, storage: LabelStorage):
=======
def batch_export_action(
    label_names: list[str],
    export_format: str,
    include_metadata: bool,
    storage: LabelStorage,
):
>>>>>>> cfb80268
    """
    Perform batch export of all saved labels.
    """
    st.info("Batch export functionality coming soon!")
    st.write(
        f"Would export {len(label_names)} labels in format: {export_format}"
    )

    if include_metadata:
        st.write("Including metadata in export")

    # This would implement:
    # - ZIP file creation with individual PDFs
    # - Combined PDF with all labels
    # - JSON export with all data<|MERGE_RESOLUTION|>--- conflicted
+++ resolved
@@ -10,14 +10,14 @@
 from reportlab.pdfgen import canvas
 
 try:
+    from .schemas import LABEL_SCHEMAS
     from .storage import LabelStorage
-    from .schemas import LABEL_SCHEMAS
 except ImportError:
+    from schemas import LABEL_SCHEMAS
     from storage import LabelStorage
-    from schemas import LABEL_SCHEMAS
-
+
+import tempfile
 from datetime import datetime
-import tempfile
 
 # Import POINTS_PER_INCH constant directly to avoid circular import
 POINTS_PER_INCH = 72
@@ -59,7 +59,7 @@
         "top_margin": 0.5,
         "left_margin": 0.25,
         "row_spacing": 0.0,
-        "col_spacing": 0.25
+        "col_spacing": 0.25,
     },
     "museum_large": {
         "name": "Museum Large (3×4 inches)",
@@ -71,7 +71,7 @@
         "top_margin": 0.5,
         "left_margin": 1.25,
         "row_spacing": 0.5,
-        "col_spacing": 0.5
+        "col_spacing": 0.5,
     },
     "specimen_small": {
         "name": "Small Specimen Labels (2×1 inches)",
@@ -83,7 +83,7 @@
         "top_margin": 1.0,
         "left_margin": 0.75,
         "row_spacing": 0.5,
-        "col_spacing": 0.75
+        "col_spacing": 0.75,
     },
     "custom": {
         "name": "Custom Layout",
@@ -112,29 +112,24 @@
         return
 
     # Export tabs
-<<<<<<< HEAD
-    tab1, tab2, tab3, tab4 = st.tabs(["Multi-Label Sheet", "Continuous Stream Export", "Batch Export", "Print Layouts"])
-    
-=======
-    tab1, tab2, tab3 = st.tabs(
-        ["Multi-Label Sheet", "Batch Export", "Print Layouts"]
-    )
-
->>>>>>> cfb80268
+    tab1, tab2, tab3, tab4 = st.tabs(
+        [
+            "Multi-Label Sheet",
+            "Continuous Stream Export",
+            "Batch Export",
+            "Print Layouts",
+        ]
+    )
+
     with tab1:
         multi_label_sheet_ui()
 
     with tab2:
-<<<<<<< HEAD
         continuous_stream_export_ui()
-    
-=======
-        batch_export_ui()
-
->>>>>>> cfb80268
+
     with tab3:
         batch_export_ui()
-    
+
     with tab4:
         print_layouts_ui()
 
@@ -169,37 +164,28 @@
     )
 
     template = AVERY_TEMPLATES[template_key]
-<<<<<<< HEAD
-    
+
     # Show template info with preview
     col1, col2, col3, col4 = st.columns(4)
-=======
-
-    # Show template info
-    col1, col2, col3 = st.columns(3)
->>>>>>> cfb80268
     with col1:
         st.metric("Labels per Sheet", template["labels_per_sheet"])
     with col2:
         st.metric("Rows × Columns", f"{template['rows']} × {template['cols']}")
     with col3:
-<<<<<<< HEAD
-        st.metric("Label Size", f"{template['label_width']}\" × {template['label_height']}\"")
+        st.metric(
+            "Label Size",
+            f'{template["label_width"]}" × {template["label_height"]}"',
+        )
     with col4:
-        sheets_needed = (len(labels) + template["labels_per_sheet"] - 1) // template["labels_per_sheet"]
+        sheets_needed = (
+            len(labels) + template["labels_per_sheet"] - 1
+        ) // template["labels_per_sheet"]
         st.metric("Est. Pages", sheets_needed)
-    
+
     # Template preview
     if st.checkbox("Show Template Preview", help="Preview the label layout"):
         create_template_preview(template)
-    
-=======
-        st.metric(
-            "Label Size",
-            f'{template["label_width"]}" × {template["label_height"]}"',
-        )
-
->>>>>>> cfb80268
+
     # Custom template editor
     if template_key == "custom":
         st.subheader("Custom Layout Settings")
@@ -273,47 +259,55 @@
     if not selected_labels:
         st.warning("Please select at least one label.")
         return
-<<<<<<< HEAD
-    
-    sheets_needed = (len(selected_labels) + template["labels_per_sheet"] - 1) // template["labels_per_sheet"]
-    st.info(f"📄 Will create {sheets_needed} sheet(s) for {len(selected_labels)} labels")
-    
+
+    sheets_needed = (
+        len(selected_labels) + template["labels_per_sheet"] - 1
+    ) // template["labels_per_sheet"]
+    st.info(
+        f"📄 Will create {sheets_needed} sheet(s) for {len(selected_labels)} labels"
+    )
+
     # Advanced options
     with st.expander("🔧 Advanced Options"):
-        include_numbering = st.checkbox("Include label numbering", value=True, help="Add small numbers to each label")
-        alternate_shading = st.checkbox("Alternate background shading", value=True, help="Shade every other label for easier reading")
-        border_style = st.selectbox("Border Style", ["Standard", "Thin", "Bold", "None"])
-        
+        include_numbering = st.checkbox(
+            "Include label numbering",
+            value=True,
+            help="Add small numbers to each label",
+        )
+        alternate_shading = st.checkbox(
+            "Alternate background shading",
+            value=True,
+            help="Shade every other label for easier reading",
+        )
+        border_style = st.selectbox(
+            "Border Style", ["Standard", "Thin", "Bold", "None"]
+        )
+
         # Font size override
-        font_override = st.checkbox("Override font size", help="Manually set font size instead of auto-sizing")
+        font_override = st.checkbox(
+            "Override font size",
+            help="Manually set font size instead of auto-sizing",
+        )
         if font_override:
             font_size = st.slider("Font Size", 4, 16, 8)
         else:
             font_size = None
-        
+
         # Store advanced options in session state
         st.session_state.multi_label_options = {
-            'include_numbering': include_numbering,
-            'alternate_shading': alternate_shading,
-            'border_style': border_style,
-            'font_size': font_size
+            "include_numbering": include_numbering,
+            "alternate_shading": alternate_shading,
+            "border_style": border_style,
+            "font_size": font_size,
         }
-    
-=======
-
-    sheets_needed = (
-        len(selected_labels) + template["labels_per_sheet"] - 1
-    ) // template["labels_per_sheet"]
-    st.info(
-        f"Will create {sheets_needed} sheet(s) for {len(selected_labels)} labels"
-    )
-
->>>>>>> cfb80268
+
     # Generate sheet
     if st.button("🖨️ Generate Multi-Label Sheet", type="primary"):
         # Get advanced options
-        advanced_options = st.session_state.get('multi_label_options', {})
-        generate_multi_label_sheet(selected_labels, template, labels, advanced_options)
+        advanced_options = st.session_state.get("multi_label_options", {})
+        generate_multi_label_sheet(
+            selected_labels, template, labels, advanced_options
+        )
 
 
 def continuous_stream_export_ui():
@@ -321,154 +315,175 @@
     UI for continuous stream PDF export from labels directory.
     """
     st.subheader("Continuous Stream PDF Export")
-    st.write("Export multiple labels from your labels directory onto optimized PDF pages")
-    
+    st.write(
+        "Export multiple labels from your labels directory onto optimized PDF pages"
+    )
+
     storage: LabelStorage = st.session_state.storage
     saved_labels = storage.list_labels()
-    
+
     if not saved_labels:
         st.info("No saved labels found in labels directory.")
         return
-    
+
     st.write(f"**Found {len(saved_labels)} saved labels in directory**")
-    
+
     # Label selection with search and filtering
     col1, col2 = st.columns([2, 1])
     with col1:
-        search_term = st.text_input("🔍 Search labels:", placeholder="Filter by name or content...")
+        search_term = st.text_input(
+            "🔍 Search labels:", placeholder="Filter by name or content..."
+        )
     with col2:
-        label_type_filter = st.selectbox("Filter by type:", ["All Types"] + list(LABEL_SCHEMAS.keys()))
-    
+        label_type_filter = st.selectbox(
+            "Filter by type:", ["All Types"] + list(LABEL_SCHEMAS.keys())
+        )
+
     # Load and filter labels
-    filtered_labels = load_and_filter_labels(storage, saved_labels, search_term, label_type_filter)
-    
+    filtered_labels = load_and_filter_labels(
+        storage, saved_labels, search_term, label_type_filter
+    )
+
     if not filtered_labels:
         st.warning("No labels match your filters.")
         return
-    
+
     st.write(f"**{len(filtered_labels)} labels match your filters**")
-    
+
     # Label selection interface
     selection_method = st.radio(
         "Selection Method:",
         ["Select All", "Choose Specific Labels", "Random Sample"],
-        horizontal=True
-    )
-    
+        horizontal=True,
+    )
+
     selected_label_data = []
-    
+
     if selection_method == "Select All":
         selected_label_data = filtered_labels
         st.info(f"✅ All {len(filtered_labels)} filtered labels selected")
-    
+
     elif selection_method == "Choose Specific Labels":
         label_options = []
         for i, (name, data) in enumerate(filtered_labels):
-            preview = ", ".join([f"{k}: {v}" for k, v in list(data.items())[:2]])
+            preview = ", ".join(
+                [f"{k}: {v}" for k, v in list(data.items())[:2]]
+            )
             if len(preview) > 50:
                 preview = preview[:47] + "..."
             label_options.append(f"{name} - {preview}")
-        
+
         selected_indices = st.multiselect(
             "Choose labels:",
             options=range(len(filtered_labels)),
-            default=list(range(min(20, len(filtered_labels)))),  # Default first 20
-            format_func=lambda x: label_options[x]
+            default=list(
+                range(min(20, len(filtered_labels)))
+            ),  # Default first 20
+            format_func=lambda x: label_options[x],
         )
         selected_label_data = [filtered_labels[i] for i in selected_indices]
-    
+
     elif selection_method == "Random Sample":
         sample_size = st.slider(
             "Sample size:",
             min_value=1,
             max_value=len(filtered_labels),
-            value=min(50, len(filtered_labels))
+            value=min(50, len(filtered_labels)),
         )
         import random
+
         random.seed(42)  # For reproducible results
         selected_label_data = random.sample(filtered_labels, sample_size)
-        st.info(f"🎲 Random sample of {len(selected_label_data)} labels selected")
-    
+        st.info(
+            f"🎲 Random sample of {len(selected_label_data)} labels selected"
+        )
+
     if not selected_label_data:
         st.warning("Please select at least one label.")
         return
-    
+
     # Page layout optimization options
     st.subheader("📐 Page Layout Optimization")
-    
+
     col1, col2 = st.columns(2)
     with col1:
         optimization_mode = st.selectbox(
             "Optimization Mode:",
-            ["Auto-fit (Recommended)", "Fixed Template", "Custom Layout"]
-        )
-    
+            ["Auto-fit (Recommended)", "Fixed Template", "Custom Layout"],
+        )
+
     with col2:
         max_labels_per_page = st.slider(
             "Max Labels per Page:",
             min_value=1,
             max_value=50,
             value=20,
-            help="Upper limit for labels per page"
-        )
-    
+            help="Upper limit for labels per page",
+        )
+
     # Template selection for fixed template mode
     template = None
     if optimization_mode == "Fixed Template":
         template_key = st.selectbox(
             "Choose Template:",
             list(AVERY_TEMPLATES.keys()),
-            format_func=lambda x: AVERY_TEMPLATES[x]["name"]
+            format_func=lambda x: AVERY_TEMPLATES[x]["name"],
         )
         template = AVERY_TEMPLATES[template_key]
-    
+
     # Style options
     with st.expander("🎨 Styling Options"):
         col1, col2 = st.columns(2)
-        
+
         with col1:
             # Style file selection
-            use_custom_style = st.checkbox("Use custom style file", value=False)
+            use_custom_style = st.checkbox(
+                "Use custom style file", value=False
+            )
             style_file = None
-            
+
             if use_custom_style:
                 uploaded_style = st.file_uploader(
                     "Upload Style File (.toml):",
-                    type=['toml'],
-                    help="Upload a style TOML file to apply to all labels"
+                    type=["toml"],
+                    help="Upload a style TOML file to apply to all labels",
                 )
                 if uploaded_style:
                     style_file = uploaded_style
-            
+
             font_size_mode = st.selectbox("Font Size:", ["Auto-size", "Fixed"])
             if font_size_mode == "Fixed":
                 fixed_font_size = st.slider("Font Size:", 4, 16, 8)
             else:
                 fixed_font_size = None
-        
+
         with col2:
             include_borders = st.checkbox("Include borders", value=True)
             include_numbering = st.checkbox("Number labels", value=True)
             alternate_shading = st.checkbox("Alternate shading", value=False)
-            compact_layout = st.checkbox("Compact layout", value=False, help="Reduce spacing between labels")
-    
+            compact_layout = st.checkbox(
+                "Compact layout",
+                value=False,
+                help="Reduce spacing between labels",
+            )
+
     # Generate continuous PDF
     if st.button("🖨️ Generate Continuous Stream PDF", type="primary"):
         style_options = {
-            'font_size': fixed_font_size,
-            'include_borders': include_borders,
-            'include_numbering': include_numbering,
-            'alternate_shading': alternate_shading,
-            'compact_layout': compact_layout,
-            'style_file': style_file
+            "font_size": fixed_font_size,
+            "include_borders": include_borders,
+            "include_numbering": include_numbering,
+            "alternate_shading": alternate_shading,
+            "compact_layout": compact_layout,
+            "style_file": style_file,
         }
-        
+
         generate_continuous_stream_pdf(
-            selected_label_data, 
-            optimization_mode, 
-            max_labels_per_page, 
-            template, 
-            style_options
+            selected_label_data,
+            optimization_mode,
+            max_labels_per_page,
+            template,
+            style_options,
         )
 
 
@@ -523,13 +538,12 @@
     st.write("• Professional print shop compatibility")
 
 
-<<<<<<< HEAD
-def generate_multi_label_sheet(selected_indices: List[int], template: Dict, all_labels: List[Dict], advanced_options: Dict = None):
-=======
 def generate_multi_label_sheet(
-    selected_indices: list[int], template: dict, all_labels: list[dict]
+    selected_indices: List[int],
+    template: Dict,
+    all_labels: List[Dict],
+    advanced_options: Dict = None,
 ):
->>>>>>> cfb80268
     """
     Generate a multi-label PDF sheet with improved formatting.
     """
@@ -541,42 +555,42 @@
     page_height = 11.0 * POINTS_PER_INCH
 
     c = canvas.Canvas(buffer, pagesize=letter)
-<<<<<<< HEAD
-    
+
     # Add title and metadata
     c.setFont("Helvetica-Bold", 14)
-    c.drawString(30, page_height - 30, f"Label Sheet - {len(selected_labels)} Labels")
+    c.drawString(
+        30, page_height - 30, f"Label Sheet - {len(selected_labels)} Labels"
+    )
     c.setFont("Helvetica", 10)
-    c.drawString(30, page_height - 50, f"Generated: {datetime.now().strftime('%Y-%m-%d %H:%M')}")
-    
+    c.drawString(
+        30,
+        page_height - 50,
+        f"Generated: {datetime.now().strftime('%Y-%m-%d %H:%M')}",
+    )
+
     # Draw page border
     c.setStrokeColor("lightgray")
     c.rect(20, 20, page_width - 40, page_height - 80, stroke=1, fill=0)
-    
+
     labels_per_sheet = template["labels_per_sheet"]
     current_label_index = 0
     page_number = 1
-    
+
     # Apply advanced options
     if advanced_options is None:
         advanced_options = {}
-    
+
     # Default style configuration with advanced options
     style_config = {
-        'font_size': advanced_options.get('font_size', 8),
-        'border_enabled': advanced_options.get('border_style', 'Standard') != 'None',
-        'padding': 0.05,
-        'border_style': advanced_options.get('border_style', 'Standard'),
-        'include_numbering': advanced_options.get('include_numbering', True),
-        'alternate_shading': advanced_options.get('alternate_shading', True)
+        "font_size": advanced_options.get("font_size", 8),
+        "border_enabled": advanced_options.get("border_style", "Standard")
+        != "None",
+        "padding": 0.05,
+        "border_style": advanced_options.get("border_style", "Standard"),
+        "include_numbering": advanced_options.get("include_numbering", True),
+        "alternate_shading": advanced_options.get("alternate_shading", True),
     }
-    
-=======
-
-    labels_per_sheet = template["labels_per_sheet"]
-    current_label_index = 0
-
->>>>>>> cfb80268
+
     with st.spinner("Generating multi-label sheet..."):
         progress_bar = st.progress(0)
 
@@ -584,88 +598,34 @@
             # Add page header if not first page
             if page_number > 1:
                 c.setFont("Helvetica", 8)
-                c.drawString(30, page_height - 30, f"Page {page_number} - Continued")
-            
+                c.drawString(
+                    30, page_height - 30, f"Page {page_number} - Continued"
+                )
+
             # Calculate content area (avoiding header/footer)
             content_start_y = page_height - 80
             content_height = page_height - 120
-            
+
             # Draw labels on current page
             labels_on_this_page = 0
             for row in range(template["rows"]):
                 for col in range(template["cols"]):
-                    if current_label_index >= len(selected_labels) or labels_on_this_page >= labels_per_sheet:
+                    if (
+                        current_label_index >= len(selected_labels)
+                        or labels_on_this_page >= labels_per_sheet
+                    ):
                         break
 
                     label = selected_labels[current_label_index]
-<<<<<<< HEAD
-                    
+
                     # Calculate position within content area
-                    x = template["left_margin"] * POINTS_PER_INCH + col * (template["label_width"] + template["col_spacing"]) * POINTS_PER_INCH
-                    y = content_start_y - (template["top_margin"] * POINTS_PER_INCH + row * (template["label_height"] + template["row_spacing"]) * POINTS_PER_INCH + template["label_height"] * POINTS_PER_INCH)
-                    
-                    # Ensure we don't go outside the content area
-                    if y < 40:  # Leave space for footer
-                        break
-                    
-                    # Calculate label dimensions
-                    label_width_pts = template["label_width"] * POINTS_PER_INCH
-                    label_height_pts = template["label_height"] * POINTS_PER_INCH
-                    
-                    # Draw border based on style
-                    border_style = style_config.get('border_style', 'Standard')
-                    if border_style != 'None':
-                        c.setStrokeColor("gray")
-                        if border_style == 'Thin':
-                            c.setLineWidth(0.25)
-                        elif border_style == 'Bold':
-                            c.setLineWidth(1.0)
-                        else:  # Standard
-                            c.setLineWidth(0.5)
-                        c.rect(x, y, label_width_pts, label_height_pts, stroke=1, fill=0)
-                    
-                    # Add alternating background shading
-                    if style_config.get('alternate_shading', True) and (current_label_index % 2) == 1:
-                        c.setFillColor("#f8f8f8")
-                        c.rect(x + 1, y + 1, label_width_pts - 2, label_height_pts - 2, stroke=0, fill=1)
-                    
-                    # Draw label content with style
-                    draw_label_content(c, label["data"], x, y, label_width_pts, label_height_pts, style_config)
-                    
-                    # Add label number in corner if enabled
-                    if style_config.get('include_numbering', True):
-                        c.setFont("Helvetica", 6)
-                        c.setFillColor("gray")
-                        c.drawString(x + 2, y + label_height_pts - 8, f"#{current_label_index + 1}")
-                    
-                    current_label_index += 1
-                    labels_on_this_page += 1
-                    progress_bar.progress(current_label_index / len(selected_labels))
-                
-                if current_label_index >= len(selected_labels) or labels_on_this_page >= labels_per_sheet:
-                    break
-            
-            # Add page footer
-            c.setFont("Helvetica", 8)
-            c.setFillColor("gray")
-            c.drawString(30, 30, f"Page {page_number} of {((len(selected_labels) - 1) // labels_per_sheet) + 1}")
-            c.drawString(page_width - 100, 30, f"Labels: {current_label_index}/{len(selected_labels)}")
-            
-            # Start new page if more labels
-            if current_label_index < len(selected_labels):
-                c.showPage()
-                page_number += 1
-    
-=======
-
-                    # Calculate position
                     x = (
                         template["left_margin"] * POINTS_PER_INCH
                         + col
                         * (template["label_width"] + template["col_spacing"])
                         * POINTS_PER_INCH
                     )
-                    y = page_height - (
+                    y = content_start_y - (
                         template["top_margin"] * POINTS_PER_INCH
                         + row
                         * (template["label_height"] + template["row_spacing"])
@@ -673,132 +633,201 @@
                         + template["label_height"] * POINTS_PER_INCH
                     )
 
-                    # Draw label border
-                    c.setStrokeColor("gray")
-                    c.rect(
-                        x,
-                        y,
-                        template["label_width"] * POINTS_PER_INCH,
-                        template["label_height"] * POINTS_PER_INCH,
-                        stroke=1,
-                        fill=0,
+                    # Ensure we don't go outside the content area
+                    if y < 40:  # Leave space for footer
+                        break
+
+                    # Calculate label dimensions
+                    label_width_pts = template["label_width"] * POINTS_PER_INCH
+                    label_height_pts = (
+                        template["label_height"] * POINTS_PER_INCH
                     )
 
-                    # Draw label content
+                    # Draw border based on style
+                    border_style = style_config.get("border_style", "Standard")
+                    if border_style != "None":
+                        c.setStrokeColor("gray")
+                        if border_style == "Thin":
+                            c.setLineWidth(0.25)
+                        elif border_style == "Bold":
+                            c.setLineWidth(1.0)
+                        else:  # Standard
+                            c.setLineWidth(0.5)
+                        c.rect(
+                            x,
+                            y,
+                            label_width_pts,
+                            label_height_pts,
+                            stroke=1,
+                            fill=0,
+                        )
+
+                    # Add alternating background shading
+                    if (
+                        style_config.get("alternate_shading", True)
+                        and (current_label_index % 2) == 1
+                    ):
+                        c.setFillColor("#f8f8f8")
+                        c.rect(
+                            x + 1,
+                            y + 1,
+                            label_width_pts - 2,
+                            label_height_pts - 2,
+                            stroke=0,
+                            fill=1,
+                        )
+
+                    # Draw label content with style
                     draw_label_content(
                         c,
                         label["data"],
                         x,
                         y,
-                        template["label_width"] * POINTS_PER_INCH,
-                        template["label_height"] * POINTS_PER_INCH,
+                        label_width_pts,
+                        label_height_pts,
+                        style_config,
                     )
 
+                    # Add label number in corner if enabled
+                    if style_config.get("include_numbering", True):
+                        c.setFont("Helvetica", 6)
+                        c.setFillColor("gray")
+                        c.drawString(
+                            x + 2,
+                            y + label_height_pts - 8,
+                            f"#{current_label_index + 1}",
+                        )
+
                     current_label_index += 1
+                    labels_on_this_page += 1
                     progress_bar.progress(
                         current_label_index / len(selected_labels)
                     )
 
+                if (
+                    current_label_index >= len(selected_labels)
+                    or labels_on_this_page >= labels_per_sheet
+                ):
+                    break
+
+            # Add page footer
+            c.setFont("Helvetica", 8)
+            c.setFillColor("gray")
+            c.drawString(
+                30,
+                30,
+                f"Page {page_number} of {((len(selected_labels) - 1) // labels_per_sheet) + 1}",
+            )
+            c.drawString(
+                page_width - 100,
+                30,
+                f"Labels: {current_label_index}/{len(selected_labels)}",
+            )
+
             # Start new page if more labels
             if current_label_index < len(selected_labels):
                 c.showPage()
-
->>>>>>> cfb80268
+                page_number += 1
+
     # Finalize PDF
     c.save()
     pdf_bytes = buffer.getvalue()
     buffer.close()
-<<<<<<< HEAD
-    
+
     # Enhanced download section
     col1, col2 = st.columns(2)
-    
+
     with col1:
         st.download_button(
             label="📄 Download Multi-Label Sheet",
             data=pdf_bytes,
             file_name=f"multi_label_sheet_{len(selected_labels)}_labels.pdf",
             mime="application/pdf",
-            type="primary"
-        )
-    
+            type="primary",
+        )
+
     with col2:
         st.metric("PDF Pages", page_number)
         st.metric("Labels per Page", f"~{labels_per_sheet}")
-    
-    st.success(f"✅ Generated {page_number}-page PDF with {len(selected_labels)} properly formatted labels!")
-    
+
+    st.success(
+        f"✅ Generated {page_number}-page PDF with {len(selected_labels)} properly formatted labels!"
+    )
+
     # Show generation summary
     with st.expander("📊 Generation Summary"):
         st.write(f"**Template**: {template.get('name', 'Custom')}")
-        st.write(f"**Label Size**: {template['label_width']}\" × {template['label_height']}\"")
-        st.write(f"**Layout**: {template['rows']} rows × {template['cols']} columns")
+        st.write(
+            f'**Label Size**: {template["label_width"]}" × {template["label_height"]}"'
+        )
+        st.write(
+            f"**Layout**: {template['rows']} rows × {template['cols']} columns"
+        )
         st.write(f"**Total Pages**: {page_number}")
         st.write(f"**Labels Generated**: {len(selected_labels)}")
-=======
-
-    # Download button
-    st.download_button(
-        label="📄 Download Multi-Label Sheet",
-        data=pdf_bytes,
-        file_name="multi_label_sheet.pdf",
-        mime="application/pdf",
-    )
->>>>>>> cfb80268
-
-    st.success(
-        f"Generated multi-label sheet with {len(selected_labels)} labels!"
-    )
-
-<<<<<<< HEAD
+
+
 def load_style_from_uploaded_file(uploaded_file):
     """Load style configuration from uploaded TOML file."""
     if uploaded_file is None:
         return None
-    
+
     try:
         # Save uploaded file to temp location
-        with tempfile.NamedTemporaryFile(mode='wb', suffix='.toml', delete=False) as temp_file:
+        with tempfile.NamedTemporaryFile(
+            mode="wb", suffix=".toml", delete=False
+        ) as temp_file:
             temp_file.write(uploaded_file.getvalue())
             temp_path = temp_file.name
-        
+
         # Import the style loading function locally to avoid circular imports
         try:
             from .app import load_label_style_from_file
         except ImportError:
             from app import load_label_style_from_file
-        
+
         style_config = load_label_style_from_file(temp_path)
-        
+
         # Clean up temp file
         import os
+
         os.unlink(temp_path)
-        
+
         return style_config
     except Exception as e:
         st.warning(f"Could not load style file: {str(e)}")
         return None
 
 
-def get_font_color_from_style(style_config: Dict, is_key: bool = True) -> Tuple[float, float, float]:
+def get_font_color_from_style(
+    style_config: Dict, is_key: bool = True
+) -> Tuple[float, float, float]:
     """Extract RGB color values from style config."""
     if is_key:
         r = style_config.get("key_color_r", 0.0)
-        g = style_config.get("key_color_g", 0.0) 
+        g = style_config.get("key_color_g", 0.0)
         b = style_config.get("key_color_b", 0.0)
     else:
         r = style_config.get("value_color_r", 0.0)
         g = style_config.get("value_color_g", 0.0)
         b = style_config.get("value_color_b", 0.0)
-    
+
     return (r, g, b)
 
 
-def draw_label_content_with_style(c: canvas.Canvas, label_data: Dict, x: float, y: float, width: float, height: float, style_config: Dict = None):
+def draw_label_content_with_style(
+    c: canvas.Canvas,
+    label_data: Dict,
+    x: float,
+    y: float,
+    width: float,
+    height: float,
+    style_config: Dict = None,
+):
     """Draw label content with full style support."""
     if not label_data:
         return
-    
+
     # Default values
     font_size = 8
     font_name = "Helvetica"
@@ -808,7 +837,7 @@
     value_color = (0, 0, 0)  # Black
     bold_keys = False
     bold_values = False
-    
+
     # Apply style config if provided
     if style_config:
         font_size = style_config.get("font_size", 8)
@@ -819,133 +848,111 @@
         bold_values = style_config.get("bold_values", False)
         key_color = get_font_color_from_style(style_config, is_key=True)
         value_color = get_font_color_from_style(style_config, is_key=False)
-    
+
     # Auto-size font if needed
     num_lines = len(label_data)
     if num_lines > 8:
         font_size = max(6, font_size - 2)
     elif num_lines > 5:
         font_size = max(6, font_size - 1)
-    
+
     # Calculate layout
     margin = 4
     line_height = font_size * 1.2
     text_x = x + margin
     text_y = y + height - margin - font_size
     max_chars = int((width - 2 * margin) / (font_size * 0.6))
-    
+
     # Draw each field with styling
     for key, value in label_data.items():
         if text_y < y + margin:
             break
-        
+
         # Draw key if enabled
         if show_keys:
             key_font = f"{font_name}-Bold" if bold_keys else font_name
             c.setFont(key_font, font_size)
             c.setFillColor(key_color[0], key_color[1], key_color[2])
-            
+
             key_text = f"{key}: "
             if len(key_text) > max_chars // 2:
-                key_text = key_text[:max_chars//2 - 3] + "..."
-            
+                key_text = key_text[: max_chars // 2 - 3] + "..."
+
             c.drawString(text_x, text_y, key_text)
             key_width = len(key_text) * font_size * 0.6
         else:
             key_width = 0
-        
+
         # Draw value if enabled
         if show_values:
             value_font = f"{font_name}-Bold" if bold_values else font_name
             c.setFont(value_font, font_size)
             c.setFillColor(value_color[0], value_color[1], value_color[2])
-            
-            remaining_chars = max_chars - len(key_text) if show_keys else max_chars
+
+            remaining_chars = (
+                max_chars - len(key_text) if show_keys else max_chars
+            )
             value_text = str(value)
             if len(value_text) > remaining_chars:
-                value_text = value_text[:remaining_chars - 3] + "..."
-            
+                value_text = value_text[: remaining_chars - 3] + "..."
+
             value_x = text_x + key_width if show_keys else text_x
             c.drawString(value_x, text_y, value_text)
-        
+
         text_y -= line_height
 
 
-def draw_label_content(c: canvas.Canvas, label_data: Dict, x: float, y: float, width: float, height: float, style_config: Dict = None):
+def draw_label_content(
+    c: canvas.Canvas,
+    label_data: Dict,
+    x: float,
+    y: float,
+    width: float,
+    height: float,
+    style_config: Dict = None,
+):
     """
     Draw label content within the given bounds - simplified for performance.
     """
     if not label_data:
         return
-    
+
     # Extract style properties or use defaults
     font_size = 8  # Smaller default for multi-label sheets
     if style_config:
-        font_size = style_config.get('font_size', 8)
-    
+        font_size = style_config.get("font_size", 8)
+
     # Ensure font_size is never None
     if font_size is None:
         font_size = 8
-    
+
     # Simple auto-sizing if needed
     num_lines = len(label_data)
-    if style_config is None or style_config.get('font_size') is None:
+    if style_config is None or style_config.get("font_size") is None:
         # Quick font size adjustment based on number of fields
         if num_lines > 8:
             font_size = 6
         elif num_lines > 5:
             font_size = 7
         # Keep default 8 for <= 5 lines
-    
+
     # Set font and color
     c.setFont("Helvetica", font_size)
     c.setFillColor("black")
-    
+
     # Calculate layout
     margin = 4
     line_height = font_size * 1.2
     text_x = x + margin
     text_y = y + height - margin - font_size
     max_chars = int((width - 2 * margin) / (font_size * 0.6))
-    
+
     # Draw each field (simplified)
     for key, value in label_data.items():
         if text_y < y + margin:  # Check if we have space
             break
-        
+
         # Format and truncate if necessary
-=======
-
-def draw_label_content(
-    c: canvas.Canvas,
-    label_data: dict,
-    x: float,
-    y: float,
-    width: float,
-    height: float,
-):
-    """
-    Draw label content within the given bounds.
-    """
-    if not label_data:
-        return
-
-    # Simple text layout
-    font_size = 10
-    line_height = font_size * 1.2
-    margin = 4
-
-    text_x = x + margin
-    text_y = y + height - margin - font_size
-
-    c.setFont("Helvetica", font_size)
-    c.setFillColor("black")
-
-    for key, value in label_data.items():
-        if text_y < y + margin:  # Check if we have space
-            break
-
->>>>>>> cfb80268
         text = f"{key}: {value}"
         if len(text) > max_chars:
             text = text[: max_chars - 3] + "..."
@@ -954,7 +961,6 @@
         text_y -= line_height
 
 
-<<<<<<< HEAD
 def create_template_preview(template: Dict):
     """
     Create a visual preview of the label template layout.
@@ -962,58 +968,81 @@
     # Create a simple SVG preview
     page_width = 400  # SVG units
     page_height = 500  # SVG units
-    
+
     # Scale factors
     scale_x = page_width / 8.5
     scale_y = page_height / 11.0
-    
+
     svg_elements = [
         f'<svg width="{page_width}" height="{page_height}" style="border: 1px solid #ccc; background: white;">',
         f'<rect width="{page_width}" height="{page_height}" fill="white" stroke="#ddd"/>',
-        f'<text x="10" y="20" font-family="Arial" font-size="12" fill="#333">Template Preview: {template["name"]}</text>'
+        f'<text x="10" y="20" font-family="Arial" font-size="12" fill="#333">Template Preview: {template["name"]}</text>',
     ]
-    
+
     # Draw label rectangles
     for row in range(template["rows"]):
         for col in range(template["cols"]):
-            x = template["left_margin"] * scale_x + col * (template["label_width"] + template["col_spacing"]) * scale_x
-            y = 30 + template["top_margin"] * scale_y + row * (template["label_height"] + template["row_spacing"]) * scale_y
+            x = (
+                template["left_margin"] * scale_x
+                + col
+                * (template["label_width"] + template["col_spacing"])
+                * scale_x
+            )
+            y = (
+                30
+                + template["top_margin"] * scale_y
+                + row
+                * (template["label_height"] + template["row_spacing"])
+                * scale_y
+            )
             width = template["label_width"] * scale_x
             height = template["label_height"] * scale_y
-            
+
             label_num = row * template["cols"] + col + 1
-            
-            svg_elements.extend([
-                f'<rect x="{x}" y="{y}" width="{width}" height="{height}" fill="lightblue" stroke="navy" stroke-width="1" opacity="0.7"/>',
-                f'<text x="{x + width/2}" y="{y + height/2}" text-anchor="middle" font-family="Arial" font-size="10" fill="navy">#{label_num}</text>'
-            ])
-    
-    svg_elements.append('</svg>')
-    svg_code = '\n'.join(svg_elements)
-    
-    st.markdown(f'<div style="text-align: center;">{svg_code}</div>', unsafe_allow_html=True)
-    st.caption(f"Preview shows {template['labels_per_sheet']} labels arranged in {template['rows']} rows × {template['cols']} columns")
-
-
-def load_and_filter_labels(storage: LabelStorage, label_names: List[str], search_term: str, type_filter: str) -> List[Tuple[str, Dict]]:
+
+            svg_elements.extend(
+                [
+                    f'<rect x="{x}" y="{y}" width="{width}" height="{height}" fill="lightblue" stroke="navy" stroke-width="1" opacity="0.7"/>',
+                    f'<text x="{x + width / 2}" y="{y + height / 2}" text-anchor="middle" font-family="Arial" font-size="10" fill="navy">#{label_num}</text>',
+                ]
+            )
+
+    svg_elements.append("</svg>")
+    svg_code = "\n".join(svg_elements)
+
+    st.markdown(
+        f'<div style="text-align: center;">{svg_code}</div>',
+        unsafe_allow_html=True,
+    )
+    st.caption(
+        f"Preview shows {template['labels_per_sheet']} labels arranged in {template['rows']} rows × {template['cols']} columns"
+    )
+
+
+def load_and_filter_labels(
+    storage: LabelStorage,
+    label_names: List[str],
+    search_term: str,
+    type_filter: str,
+) -> List[Tuple[str, Dict]]:
     """
     Load and filter labels from storage based on search and type filters.
     """
     filtered_labels = []
-    
+
     for label_name in label_names:
         try:
             label_data = storage.load_label(label_name)
             if not label_data:
                 continue
-            
+
             # Apply type filter
             if type_filter != "All Types":
                 # Try to determine label type from data structure
                 label_type = determine_label_type(label_data)
                 if label_type != type_filter:
                     continue
-            
+
             # Apply search filter
             if search_term:
                 search_lower = search_term.lower()
@@ -1021,23 +1050,25 @@
                 if search_lower in label_name.lower():
                     filtered_labels.append((label_name, label_data))
                     continue
-                
+
                 # Search in label data
                 search_matches = False
                 for key, value in label_data.items():
-                    if (search_lower in str(key).lower() or 
-                        search_lower in str(value).lower()):
+                    if (
+                        search_lower in str(key).lower()
+                        or search_lower in str(value).lower()
+                    ):
                         search_matches = True
                         break
-                
+
                 if search_matches:
                     filtered_labels.append((label_name, label_data))
             else:
                 filtered_labels.append((label_name, label_data))
-                
+
         except Exception:
             continue
-    
+
     return filtered_labels
 
 
@@ -1048,53 +1079,64 @@
     data_keys = set(k.lower() for k in label_data.keys())
     best_match = "General"
     best_score = 0
-    
+
     for label_type, schema in LABEL_SCHEMAS.items():
         if label_type == "General":
             continue
-        
+
         schema_keys = set()
         for field_name, field_config in schema.items():
             schema_keys.add(field_name.lower())
-            schema_keys.update(alias.lower() for alias in field_config.get("aliases", []))
-        
+            schema_keys.update(
+                alias.lower() for alias in field_config.get("aliases", [])
+            )
+
         # Calculate match score
         matches = len(data_keys.intersection(schema_keys))
         score = matches / len(schema_keys) if schema_keys else 0
-        
+
         if score > best_score:
             best_score = score
             best_match = label_type
-    
+
     return best_match
 
 
-def calculate_optimal_layout(num_labels: int, max_per_page: int, page_width: float = 8.5, page_height: float = 11.0) -> Dict:
+def calculate_optimal_layout(
+    num_labels: int,
+    max_per_page: int,
+    page_width: float = 8.5,
+    page_height: float = 11.0,
+) -> Dict:
     """
     Calculate optimal label layout for given constraints.
     """
     # Available area (leaving margins)
     available_width = page_width - 1.0  # 0.5" margins on each side
     available_height = page_height - 1.5  # 0.75" margins top/bottom
-    
+
     # Try different grid configurations
     best_layout = None
     best_labels_per_page = 0
-    
+
     for rows in range(1, 21):  # Max 20 rows
         for cols in range(1, 11):  # Max 10 columns
             labels_per_page = rows * cols
             if labels_per_page > max_per_page:
                 continue
-            
+
             # Calculate label dimensions
-            label_width = (available_width - (cols - 1) * 0.1) / cols  # 0.1" spacing
-            label_height = (available_height - (rows - 1) * 0.1) / rows  # 0.1" spacing
-            
+            label_width = (
+                available_width - (cols - 1) * 0.1
+            ) / cols  # 0.1" spacing
+            label_height = (
+                available_height - (rows - 1) * 0.1
+            ) / rows  # 0.1" spacing
+
             # Check minimum viable size
             if label_width < 1.0 or label_height < 0.5:
                 continue
-            
+
             # Prefer layouts that use more labels per page
             if labels_per_page > best_labels_per_page:
                 best_labels_per_page = labels_per_page
@@ -1107,9 +1149,9 @@
                     "top_margin": 0.75,
                     "left_margin": 0.5,
                     "row_spacing": 0.1,
-                    "col_spacing": 0.1
+                    "col_spacing": 0.1,
                 }
-    
+
     if best_layout is None:
         # Fallback to simple single column layout
         best_layout = {
@@ -1121,170 +1163,221 @@
             "top_margin": 0.75,
             "left_margin": 0.5,
             "row_spacing": 0.1,
-            "col_spacing": 0.1
+            "col_spacing": 0.1,
         }
-    
+
     return best_layout
 
 
-def generate_continuous_stream_pdf(label_data_list: List[Tuple[str, Dict]], optimization_mode: str, max_per_page: int, template: Dict, style_options: Dict):
+def generate_continuous_stream_pdf(
+    label_data_list: List[Tuple[str, Dict]],
+    optimization_mode: str,
+    max_per_page: int,
+    template: Dict,
+    style_options: Dict,
+):
     """
     Generate a continuous stream PDF with style support.
     """
     if not label_data_list:
         st.error("No labels to export")
         return
-    
+
     # Load style configuration if provided
     style_config = None
-    if style_options.get('style_file'):
-        style_config = load_style_from_uploaded_file(style_options['style_file'])
+    if style_options.get("style_file"):
+        style_config = load_style_from_uploaded_file(
+            style_options["style_file"]
+        )
         if style_config:
             st.info("✅ Custom style file loaded successfully!")
         else:
-            st.warning("⚠️ Using default styling (style file could not be loaded)")
-    
+            st.warning(
+                "⚠️ Using default styling (style file could not be loaded)"
+            )
+
     # Use a simple, reliable layout
     layout = {
         "rows": 4,
-        "cols": 3, 
+        "cols": 3,
         "labels_per_sheet": 12,
         "label_width": 2.5,
         "label_height": 2.0,
         "top_margin": 0.75,
         "left_margin": 0.5,
         "row_spacing": 0.25,
-        "col_spacing": 0.25
+        "col_spacing": 0.25,
     }
-    
+
     # Create PDF
     buffer = io.BytesIO()
     page_width = 8.5 * POINTS_PER_INCH
     page_height = 11.0 * POINTS_PER_INCH
     c = canvas.Canvas(buffer, pagesize=(page_width, page_height))
-    
+
     labels_per_page = layout["labels_per_sheet"]
-    total_pages = (len(label_data_list) + labels_per_page - 1) // labels_per_page
-    
+    total_pages = (
+        len(label_data_list) + labels_per_page - 1
+    ) // labels_per_page
+
     progress_bar = st.progress(0)
-    st.write(f"Generating PDF with {len(label_data_list)} labels{' using custom styling' if style_config else ''}...")
-    
+    st.write(
+        f"Generating PDF with {len(label_data_list)} labels{' using custom styling' if style_config else ''}..."
+    )
+
     current_index = 0
     for page_num in range(1, total_pages + 1):
         # Page header
         c.setFont("Helvetica-Bold", 10)
         c.drawString(30, page_height - 30, f"Labels Page {page_num}")
-        
+
         # Draw labels grid
         for row in range(layout["rows"]):
             for col in range(layout["cols"]):
                 if current_index >= len(label_data_list):
                     break
-                    
+
                 label_name, label_data = label_data_list[current_index]
-                
+
                 # Position
-                x = layout["left_margin"] * POINTS_PER_INCH + col * (layout["label_width"] + layout["col_spacing"]) * POINTS_PER_INCH
-                y = page_height - 60 - (row * (layout["label_height"] + layout["row_spacing"]) * POINTS_PER_INCH) - (layout["label_height"] * POINTS_PER_INCH)
-                
+                x = (
+                    layout["left_margin"] * POINTS_PER_INCH
+                    + col
+                    * (layout["label_width"] + layout["col_spacing"])
+                    * POINTS_PER_INCH
+                )
+                y = (
+                    page_height
+                    - 60
+                    - (
+                        row
+                        * (layout["label_height"] + layout["row_spacing"])
+                        * POINTS_PER_INCH
+                    )
+                    - (layout["label_height"] * POINTS_PER_INCH)
+                )
+
                 label_w = layout["label_width"] * POINTS_PER_INCH
                 label_h = layout["label_height"] * POINTS_PER_INCH
-                
+
                 # Draw border if enabled
-                if style_options.get('include_borders', True):
+                if style_options.get("include_borders", True):
                     c.setStrokeColor("gray")
                     c.setLineWidth(0.5)
                     c.rect(x, y, label_w, label_h, stroke=1, fill=0)
-                
+
                 # Alternating background shading
-                if style_options.get('alternate_shading', False) and (current_index % 2) == 1:
+                if (
+                    style_options.get("alternate_shading", False)
+                    and (current_index % 2) == 1
+                ):
                     c.setFillColor("#f8f8f8")
-                    c.rect(x + 1, y + 1, label_w - 2, label_h - 2, stroke=0, fill=1)
-                
+                    c.rect(
+                        x + 1,
+                        y + 1,
+                        label_w - 2,
+                        label_h - 2,
+                        stroke=0,
+                        fill=1,
+                    )
+
                 # Draw content with style support
                 if style_config:
                     # Use styled rendering
-                    draw_label_content_with_style(c, label_data, x, y, label_w, label_h, style_config)
+                    draw_label_content_with_style(
+                        c, label_data, x, y, label_w, label_h, style_config
+                    )
                 else:
                     # Use simple rendering
-                    draw_label_content(c, label_data, x, y, label_w, label_h, style_options)
-                
+                    draw_label_content(
+                        c, label_data, x, y, label_w, label_h, style_options
+                    )
+
                 # Add label numbering if enabled
-                if style_options.get('include_numbering', True):
+                if style_options.get("include_numbering", True):
                     c.setFont("Helvetica", 6)
                     c.setFillColor("gray")
-                    c.drawString(x + 2, y + label_h - 8, f"#{current_index + 1}")
-                
+                    c.drawString(
+                        x + 2, y + label_h - 8, f"#{current_index + 1}"
+                    )
+
                 current_index += 1
-                
+
             if current_index >= len(label_data_list):
                 break
-        
+
         # Footer
         c.setFont("Helvetica", 8)
         c.setFillColor("gray")
         c.drawString(30, 20, f"Page {page_num} of {total_pages}")
-        
+
         # Update progress
         progress_bar.progress(current_index / len(label_data_list))
-        
+
         # Next page
         if current_index < len(label_data_list):
             c.showPage()
-    
+
     # Finalize
     c.save()
     pdf_bytes = buffer.getvalue()
     buffer.close()
-    
+
     # Download
     timestamp = datetime.now().strftime("%Y%m%d_%H%M")
     style_suffix = "_styled" if style_config else ""
-    filename = f"labels_stream_{len(label_data_list)}{style_suffix}_{timestamp}.pdf"
-    
+    filename = (
+        f"labels_stream_{len(label_data_list)}{style_suffix}_{timestamp}.pdf"
+    )
+
     col1, col2 = st.columns(2)
-    
+
     with col1:
         st.download_button(
-            label="📄 Download Styled PDF Stream" if style_config else "📄 Download PDF Stream",
+            label="📄 Download Styled PDF Stream"
+            if style_config
+            else "📄 Download PDF Stream",
             data=pdf_bytes,
             file_name=filename,
             mime="application/pdf",
-            type="primary"
-        )
-    
+            type="primary",
+        )
+
     with col2:
         st.metric("Total Pages", total_pages)
         if style_config:
             st.metric("Styling", "✅ Custom")
         else:
             st.metric("Styling", "Default")
-    
-    success_msg = f"✅ Generated {total_pages} pages with {len(label_data_list)} labels"
+
+    success_msg = (
+        f"✅ Generated {total_pages} pages with {len(label_data_list)} labels"
+    )
     if style_config:
         success_msg += " using custom styling"
     st.success(success_msg + "!")
-    
+
     # Show style info if available
     if style_config:
         with st.expander("🎨 Applied Style Settings"):
             st.write(f"**Font**: {style_config.get('font_name', 'Helvetica')}")
             st.write(f"**Font Size**: {style_config.get('font_size', 8)}")
             st.write(f"**Show Keys**: {style_config.get('show_keys', True)}")
-            st.write(f"**Show Values**: {style_config.get('show_values', True)}")
+            st.write(
+                f"**Show Values**: {style_config.get('show_values', True)}"
+            )
             st.write(f"**Bold Keys**: {style_config.get('bold_keys', False)}")
-            st.write(f"**Bold Values**: {style_config.get('bold_values', False)}")
-
-
-def batch_export_action(label_names: List[str], export_format: str, include_metadata: bool, storage: LabelStorage):
-=======
+            st.write(
+                f"**Bold Values**: {style_config.get('bold_values', False)}"
+            )
+
+
 def batch_export_action(
-    label_names: list[str],
+    label_names: List[str],
     export_format: str,
     include_metadata: bool,
     storage: LabelStorage,
 ):
->>>>>>> cfb80268
     """
     Perform batch export of all saved labels.
     """
