--- conflicted
+++ resolved
@@ -11,8 +11,4 @@
     steps:
     - uses: actions/checkout@v4
     - uses: actions/setup-python@v5
-<<<<<<< HEAD
-    - uses: ./.github/actions/pre-commit
-=======
-    - uses: pre-commit/action@v3.0.1
->>>>>>> 72d84b77
+    - uses: pre-commit/action@v3.0.1