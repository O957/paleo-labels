version = 1
revision = 3
requires-python = ">=3.13"
resolution-markers = [
    "python_full_version < '4'",
    "python_full_version >= '4'",
]

[[package]]
name = "altair"
version = "5.5.0"
source = { registry = "https://pypi.org/simple" }
dependencies = [
    { name = "jinja2" },
    { name = "jsonschema" },
    { name = "narwhals" },
    { name = "packaging" },
    { name = "typing-extensions", marker = "python_full_version < '3.14'" },
]
sdist = { url = "https://files.pythonhosted.org/packages/16/b1/f2969c7bdb8ad8bbdda031687defdce2c19afba2aa2c8e1d2a17f78376d8/altair-5.5.0.tar.gz", hash = "sha256:d960ebe6178c56de3855a68c47b516be38640b73fb3b5111c2a9ca90546dd73d", size = 705305, upload-time = "2024-11-23T23:39:58.542Z" }
wheels = [
    { url = "https://files.pythonhosted.org/packages/aa/f3/0b6ced594e51cc95d8c1fc1640d3623770d01e4969d29c0bd09945fafefa/altair-5.5.0-py3-none-any.whl", hash = "sha256:91a310b926508d560fe0148d02a194f38b824122641ef528113d029fcd129f8c", size = 731200, upload-time = "2024-11-23T23:39:56.4Z" },
]

[[package]]
name = "attrs"
version = "25.3.0"
source = { registry = "https://pypi.org/simple" }
sdist = { url = "https://files.pythonhosted.org/packages/5a/b0/1367933a8532ee6ff8d63537de4f1177af4bff9f3e829baf7331f595bb24/attrs-25.3.0.tar.gz", hash = "sha256:75d7cefc7fb576747b2c81b4442d4d4a1ce0900973527c011d1030fd3bf4af1b", size = 812032, upload-time = "2025-03-13T11:10:22.779Z" }
wheels = [
    { url = "https://files.pythonhosted.org/packages/77/06/bb80f5f86020c4551da315d78b3ab75e8228f89f0162f2c3a819e407941a/attrs-25.3.0-py3-none-any.whl", hash = "sha256:427318ce031701fea540783410126f03899a97ffc6f61596ad581ac2e40e3bc3", size = 63815, upload-time = "2025-03-13T11:10:21.14Z" },
]

[[package]]
name = "blinker"
version = "1.9.0"
source = { registry = "https://pypi.org/simple" }
sdist = { url = "https://files.pythonhosted.org/packages/21/28/9b3f50ce0e048515135495f198351908d99540d69bfdc8c1d15b73dc55ce/blinker-1.9.0.tar.gz", hash = "sha256:b4ce2265a7abece45e7cc896e98dbebe6cead56bcf805a3d23136d145f5445bf", size = 22460, upload-time = "2024-11-08T17:25:47.436Z" }
wheels = [
    { url = "https://files.pythonhosted.org/packages/10/cb/f2ad4230dc2eb1a74edf38f1a38b9b52277f75bef262d8908e60d957e13c/blinker-1.9.0-py3-none-any.whl", hash = "sha256:ba0efaa9080b619ff2f3459d1d500c57bddea4a6b424b60a91141db6fd2f08bc", size = 8458, upload-time = "2024-11-08T17:25:46.184Z" },
]

[[package]]
name = "cachetools"
version = "5.5.2"
source = { registry = "https://pypi.org/simple" }
sdist = { url = "https://files.pythonhosted.org/packages/6c/81/3747dad6b14fa2cf53fcf10548cf5aea6913e96fab41a3c198676f8948a5/cachetools-5.5.2.tar.gz", hash = "sha256:1a661caa9175d26759571b2e19580f9d6393969e5dfca11fdb1f947a23e640d4", size = 28380, upload-time = "2025-02-20T21:01:19.524Z" }
wheels = [
    { url = "https://files.pythonhosted.org/packages/72/76/20fa66124dbe6be5cafeb312ece67de6b61dd91a0247d1ea13db4ebb33c2/cachetools-5.5.2-py3-none-any.whl", hash = "sha256:d26a22bcc62eb95c3beabd9f1ee5e820d3d2704fe2967cbe350e20c8ffcd3f0a", size = 10080, upload-time = "2025-02-20T21:01:16.647Z" },
]

[[package]]
name = "certifi"
version = "2025.4.26"
source = { registry = "https://pypi.org/simple" }
sdist = { url = "https://files.pythonhosted.org/packages/e8/9e/c05b3920a3b7d20d3d3310465f50348e5b3694f4f88c6daf736eef3024c4/certifi-2025.4.26.tar.gz", hash = "sha256:0a816057ea3cdefcef70270d2c515e4506bbc954f417fa5ade2021213bb8f0c6", size = 160705, upload-time = "2025-04-26T02:12:29.51Z" }
wheels = [
    { url = "https://files.pythonhosted.org/packages/4a/7e/3db2bd1b1f9e95f7cddca6d6e75e2f2bd9f51b1246e546d88addca0106bd/certifi-2025.4.26-py3-none-any.whl", hash = "sha256:30350364dfe371162649852c63336a15c70c6510c2ad5015b21c2345311805f3", size = 159618, upload-time = "2025-04-26T02:12:27.662Z" },
]

[[package]]
name = "charset-normalizer"
version = "3.4.2"
source = { registry = "https://pypi.org/simple" }
sdist = { url = "https://files.pythonhosted.org/packages/e4/33/89c2ced2b67d1c2a61c19c6751aa8902d46ce3dacb23600a283619f5a12d/charset_normalizer-3.4.2.tar.gz", hash = "sha256:5baececa9ecba31eff645232d59845c07aa030f0c81ee70184a90d35099a0e63", size = 126367, upload-time = "2025-05-02T08:34:42.01Z" }
wheels = [
    { url = "https://files.pythonhosted.org/packages/ea/12/a93df3366ed32db1d907d7593a94f1fe6293903e3e92967bebd6950ed12c/charset_normalizer-3.4.2-cp313-cp313-macosx_10_13_universal2.whl", hash = "sha256:926ca93accd5d36ccdabd803392ddc3e03e6d4cd1cf17deff3b989ab8e9dbcf0", size = 199622, upload-time = "2025-05-02T08:32:56.363Z" },
    { url = "https://files.pythonhosted.org/packages/04/93/bf204e6f344c39d9937d3c13c8cd5bbfc266472e51fc8c07cb7f64fcd2de/charset_normalizer-3.4.2-cp313-cp313-manylinux_2_17_aarch64.manylinux2014_aarch64.whl", hash = "sha256:eba9904b0f38a143592d9fc0e19e2df0fa2e41c3c3745554761c5f6447eedabf", size = 143435, upload-time = "2025-05-02T08:32:58.551Z" },
    { url = "https://files.pythonhosted.org/packages/22/2a/ea8a2095b0bafa6c5b5a55ffdc2f924455233ee7b91c69b7edfcc9e02284/charset_normalizer-3.4.2-cp313-cp313-manylinux_2_17_ppc64le.manylinux2014_ppc64le.whl", hash = "sha256:3fddb7e2c84ac87ac3a947cb4e66d143ca5863ef48e4a5ecb83bd48619e4634e", size = 153653, upload-time = "2025-05-02T08:33:00.342Z" },
    { url = "https://files.pythonhosted.org/packages/b6/57/1b090ff183d13cef485dfbe272e2fe57622a76694061353c59da52c9a659/charset_normalizer-3.4.2-cp313-cp313-manylinux_2_17_s390x.manylinux2014_s390x.whl", hash = "sha256:98f862da73774290f251b9df8d11161b6cf25b599a66baf087c1ffe340e9bfd1", size = 146231, upload-time = "2025-05-02T08:33:02.081Z" },
    { url = "https://files.pythonhosted.org/packages/e2/28/ffc026b26f441fc67bd21ab7f03b313ab3fe46714a14b516f931abe1a2d8/charset_normalizer-3.4.2-cp313-cp313-manylinux_2_17_x86_64.manylinux2014_x86_64.whl", hash = "sha256:6c9379d65defcab82d07b2a9dfbfc2e95bc8fe0ebb1b176a3190230a3ef0e07c", size = 148243, upload-time = "2025-05-02T08:33:04.063Z" },
    { url = "https://files.pythonhosted.org/packages/c0/0f/9abe9bd191629c33e69e47c6ef45ef99773320e9ad8e9cb08b8ab4a8d4cb/charset_normalizer-3.4.2-cp313-cp313-manylinux_2_5_i686.manylinux1_i686.manylinux_2_17_i686.manylinux2014_i686.whl", hash = "sha256:e635b87f01ebc977342e2697d05b56632f5f879a4f15955dfe8cef2448b51691", size = 150442, upload-time = "2025-05-02T08:33:06.418Z" },
    { url = "https://files.pythonhosted.org/packages/67/7c/a123bbcedca91d5916c056407f89a7f5e8fdfce12ba825d7d6b9954a1a3c/charset_normalizer-3.4.2-cp313-cp313-musllinux_1_2_aarch64.whl", hash = "sha256:1c95a1e2902a8b722868587c0e1184ad5c55631de5afc0eb96bc4b0d738092c0", size = 145147, upload-time = "2025-05-02T08:33:08.183Z" },
    { url = "https://files.pythonhosted.org/packages/ec/fe/1ac556fa4899d967b83e9893788e86b6af4d83e4726511eaaad035e36595/charset_normalizer-3.4.2-cp313-cp313-musllinux_1_2_i686.whl", hash = "sha256:ef8de666d6179b009dce7bcb2ad4c4a779f113f12caf8dc77f0162c29d20490b", size = 153057, upload-time = "2025-05-02T08:33:09.986Z" },
    { url = "https://files.pythonhosted.org/packages/2b/ff/acfc0b0a70b19e3e54febdd5301a98b72fa07635e56f24f60502e954c461/charset_normalizer-3.4.2-cp313-cp313-musllinux_1_2_ppc64le.whl", hash = "sha256:32fc0341d72e0f73f80acb0a2c94216bd704f4f0bce10aedea38f30502b271ff", size = 156454, upload-time = "2025-05-02T08:33:11.814Z" },
    { url = "https://files.pythonhosted.org/packages/92/08/95b458ce9c740d0645feb0e96cea1f5ec946ea9c580a94adfe0b617f3573/charset_normalizer-3.4.2-cp313-cp313-musllinux_1_2_s390x.whl", hash = "sha256:289200a18fa698949d2b39c671c2cc7a24d44096784e76614899a7ccf2574b7b", size = 154174, upload-time = "2025-05-02T08:33:13.707Z" },
    { url = "https://files.pythonhosted.org/packages/78/be/8392efc43487ac051eee6c36d5fbd63032d78f7728cb37aebcc98191f1ff/charset_normalizer-3.4.2-cp313-cp313-musllinux_1_2_x86_64.whl", hash = "sha256:4a476b06fbcf359ad25d34a057b7219281286ae2477cc5ff5e3f70a246971148", size = 149166, upload-time = "2025-05-02T08:33:15.458Z" },
    { url = "https://files.pythonhosted.org/packages/44/96/392abd49b094d30b91d9fbda6a69519e95802250b777841cf3bda8fe136c/charset_normalizer-3.4.2-cp313-cp313-win32.whl", hash = "sha256:aaeeb6a479c7667fbe1099af9617c83aaca22182d6cf8c53966491a0f1b7ffb7", size = 98064, upload-time = "2025-05-02T08:33:17.06Z" },
    { url = "https://files.pythonhosted.org/packages/e9/b0/0200da600134e001d91851ddc797809e2fe0ea72de90e09bec5a2fbdaccb/charset_normalizer-3.4.2-cp313-cp313-win_amd64.whl", hash = "sha256:aa6af9e7d59f9c12b33ae4e9450619cf2488e2bbe9b44030905877f0b2324980", size = 105641, upload-time = "2025-05-02T08:33:18.753Z" },
    { url = "https://files.pythonhosted.org/packages/20/94/c5790835a017658cbfabd07f3bfb549140c3ac458cfc196323996b10095a/charset_normalizer-3.4.2-py3-none-any.whl", hash = "sha256:7f56930ab0abd1c45cd15be65cc741c28b1c9a34876ce8c17a2fa107810c0af0", size = 52626, upload-time = "2025-05-02T08:34:40.053Z" },
]

[[package]]
name = "click"
version = "8.2.1"
source = { registry = "https://pypi.org/simple" }
dependencies = [
    { name = "colorama", marker = "sys_platform == 'win32'" },
]
sdist = { url = "https://files.pythonhosted.org/packages/60/6c/8ca2efa64cf75a977a0d7fac081354553ebe483345c734fb6b6515d96bbc/click-8.2.1.tar.gz", hash = "sha256:27c491cc05d968d271d5a1db13e3b5a184636d9d930f148c50b038f0d0646202", size = 286342, upload-time = "2025-05-20T23:19:49.832Z" }
wheels = [
    { url = "https://files.pythonhosted.org/packages/85/32/10bb5764d90a8eee674e9dc6f4db6a0ab47c8c4d0d83c27f7c39ac415a4d/click-8.2.1-py3-none-any.whl", hash = "sha256:61a3265b914e850b85317d0b3109c7f8cd35a670f963866005d6ef1d5175a12b", size = 102215, upload-time = "2025-05-20T23:19:47.796Z" },
]

[[package]]
name = "colorama"
version = "0.4.6"
source = { registry = "https://pypi.org/simple" }
sdist = { url = "https://files.pythonhosted.org/packages/d8/53/6f443c9a4a8358a93a6792e2acffb9d9d5cb0a5cfd8802644b7b1c9a02e4/colorama-0.4.6.tar.gz", hash = "sha256:08695f5cb7ed6e0531a20572697297273c47b8cae5a63ffc6d6ed5c201be6e44", size = 27697, upload-time = "2022-10-25T02:36:22.414Z" }
wheels = [
    { url = "https://files.pythonhosted.org/packages/d1/d6/3965ed04c63042e047cb6a3e6ed1a63a35087b6a609aa3a15ed8ac56c221/colorama-0.4.6-py2.py3-none-any.whl", hash = "sha256:4f1d9991f5acc0ca119f9d443620b77f9d6b33703e51011c16baf57afb285fc6", size = 25335, upload-time = "2022-10-25T02:36:20.889Z" },
]

[[package]]
name = "gitdb"
version = "4.0.12"
source = { registry = "https://pypi.org/simple" }
dependencies = [
    { name = "smmap" },
]
sdist = { url = "https://files.pythonhosted.org/packages/72/94/63b0fc47eb32792c7ba1fe1b694daec9a63620db1e313033d18140c2320a/gitdb-4.0.12.tar.gz", hash = "sha256:5ef71f855d191a3326fcfbc0d5da835f26b13fbcba60c32c21091c349ffdb571", size = 394684, upload-time = "2025-01-02T07:20:46.413Z" }
wheels = [
    { url = "https://files.pythonhosted.org/packages/a0/61/5c78b91c3143ed5c14207f463aecfc8f9dbb5092fb2869baf37c273b2705/gitdb-4.0.12-py3-none-any.whl", hash = "sha256:67073e15955400952c6565cc3e707c554a4eea2e428946f7a4c162fab9bd9bcf", size = 62794, upload-time = "2025-01-02T07:20:43.624Z" },
]

[[package]]
name = "gitpython"
version = "3.1.44"
source = { registry = "https://pypi.org/simple" }
dependencies = [
    { name = "gitdb" },
]
sdist = { url = "https://files.pythonhosted.org/packages/c0/89/37df0b71473153574a5cdef8f242de422a0f5d26d7a9e231e6f169b4ad14/gitpython-3.1.44.tar.gz", hash = "sha256:c87e30b26253bf5418b01b0660f818967f3c503193838337fe5e573331249269", size = 214196, upload-time = "2025-01-02T07:32:43.59Z" }
wheels = [
    { url = "https://files.pythonhosted.org/packages/1d/9a/4114a9057db2f1462d5c8f8390ab7383925fe1ac012eaa42402ad65c2963/GitPython-3.1.44-py3-none-any.whl", hash = "sha256:9e0e10cda9bed1ee64bc9a6de50e7e38a9c9943241cd7f585f6df3ed28011110", size = 207599, upload-time = "2025-01-02T07:32:40.731Z" },
]

[[package]]
name = "idna"
version = "3.10"
source = { registry = "https://pypi.org/simple" }
sdist = { url = "https://files.pythonhosted.org/packages/f1/70/7703c29685631f5a7590aa73f1f1d3fa9a380e654b86af429e0934a32f7d/idna-3.10.tar.gz", hash = "sha256:12f65c9b470abda6dc35cf8e63cc574b1c52b11df2c86030af0ac09b01b13ea9", size = 190490, upload-time = "2024-09-15T18:07:39.745Z" }
wheels = [
    { url = "https://files.pythonhosted.org/packages/76/c6/c88e154df9c4e1a2a66ccf0005a88dfb2650c1dffb6f5ce603dfbd452ce3/idna-3.10-py3-none-any.whl", hash = "sha256:946d195a0d259cbba61165e88e65941f16e9b36ea6ddb97f00452bae8b1287d3", size = 70442, upload-time = "2024-09-15T18:07:37.964Z" },
]

[[package]]
name = "jinja2"
version = "3.1.6"
source = { registry = "https://pypi.org/simple" }
dependencies = [
    { name = "markupsafe" },
]
sdist = { url = "https://files.pythonhosted.org/packages/df/bf/f7da0350254c0ed7c72f3e33cef02e048281fec7ecec5f032d4aac52226b/jinja2-3.1.6.tar.gz", hash = "sha256:0137fb05990d35f1275a587e9aee6d56da821fc83491a0fb838183be43f66d6d", size = 245115, upload-time = "2025-03-05T20:05:02.478Z" }
wheels = [
    { url = "https://files.pythonhosted.org/packages/62/a1/3d680cbfd5f4b8f15abc1d571870c5fc3e594bb582bc3b64ea099db13e56/jinja2-3.1.6-py3-none-any.whl", hash = "sha256:85ece4451f492d0c13c5dd7c13a64681a86afae63a5f347908daf103ce6d2f67", size = 134899, upload-time = "2025-03-05T20:05:00.369Z" },
]

[[package]]
name = "jsonschema"
version = "4.23.0"
source = { registry = "https://pypi.org/simple" }
dependencies = [
    { name = "attrs" },
    { name = "jsonschema-specifications" },
    { name = "referencing" },
    { name = "rpds-py" },
]
sdist = { url = "https://files.pythonhosted.org/packages/38/2e/03362ee4034a4c917f697890ccd4aec0800ccf9ded7f511971c75451deec/jsonschema-4.23.0.tar.gz", hash = "sha256:d71497fef26351a33265337fa77ffeb82423f3ea21283cd9467bb03999266bc4", size = 325778, upload-time = "2024-07-08T18:40:05.546Z" }
wheels = [
    { url = "https://files.pythonhosted.org/packages/69/4a/4f9dbeb84e8850557c02365a0eee0649abe5eb1d84af92a25731c6c0f922/jsonschema-4.23.0-py3-none-any.whl", hash = "sha256:fbadb6f8b144a8f8cf9f0b89ba94501d143e50411a1278633f56a7acf7fd5566", size = 88462, upload-time = "2024-07-08T18:40:00.165Z" },
]

[[package]]
name = "jsonschema-specifications"
version = "2025.4.1"
source = { registry = "https://pypi.org/simple" }
dependencies = [
    { name = "referencing" },
]
sdist = { url = "https://files.pythonhosted.org/packages/bf/ce/46fbd9c8119cfc3581ee5643ea49464d168028cfb5caff5fc0596d0cf914/jsonschema_specifications-2025.4.1.tar.gz", hash = "sha256:630159c9f4dbea161a6a2205c3011cc4f18ff381b189fff48bb39b9bf26ae608", size = 15513, upload-time = "2025-04-23T12:34:07.418Z" }
wheels = [
    { url = "https://files.pythonhosted.org/packages/01/0e/b27cdbaccf30b890c40ed1da9fd4a3593a5cf94dae54fb34f8a4b74fcd3f/jsonschema_specifications-2025.4.1-py3-none-any.whl", hash = "sha256:4653bffbd6584f7de83a67e0d620ef16900b390ddc7939d56684d6c81e33f1af", size = 18437, upload-time = "2025-04-23T12:34:05.422Z" },
]

[[package]]
name = "markupsafe"
version = "3.0.2"
source = { registry = "https://pypi.org/simple" }
sdist = { url = "https://files.pythonhosted.org/packages/b2/97/5d42485e71dfc078108a86d6de8fa46db44a1a9295e89c5d6d4a06e23a62/markupsafe-3.0.2.tar.gz", hash = "sha256:ee55d3edf80167e48ea11a923c7386f4669df67d7994554387f84e7d8b0a2bf0", size = 20537, upload-time = "2024-10-18T15:21:54.129Z" }
wheels = [
    { url = "https://files.pythonhosted.org/packages/83/0e/67eb10a7ecc77a0c2bbe2b0235765b98d164d81600746914bebada795e97/MarkupSafe-3.0.2-cp313-cp313-macosx_10_13_universal2.whl", hash = "sha256:ba9527cdd4c926ed0760bc301f6728ef34d841f405abf9d4f959c478421e4efd", size = 14274, upload-time = "2024-10-18T15:21:24.577Z" },
    { url = "https://files.pythonhosted.org/packages/2b/6d/9409f3684d3335375d04e5f05744dfe7e9f120062c9857df4ab490a1031a/MarkupSafe-3.0.2-cp313-cp313-macosx_11_0_arm64.whl", hash = "sha256:f8b3d067f2e40fe93e1ccdd6b2e1d16c43140e76f02fb1319a05cf2b79d99430", size = 12352, upload-time = "2024-10-18T15:21:25.382Z" },
    { url = "https://files.pythonhosted.org/packages/d2/f5/6eadfcd3885ea85fe2a7c128315cc1bb7241e1987443d78c8fe712d03091/MarkupSafe-3.0.2-cp313-cp313-manylinux_2_17_aarch64.manylinux2014_aarch64.whl", hash = "sha256:569511d3b58c8791ab4c2e1285575265991e6d8f8700c7be0e88f86cb0672094", size = 24122, upload-time = "2024-10-18T15:21:26.199Z" },
    { url = "https://files.pythonhosted.org/packages/0c/91/96cf928db8236f1bfab6ce15ad070dfdd02ed88261c2afafd4b43575e9e9/MarkupSafe-3.0.2-cp313-cp313-manylinux_2_17_x86_64.manylinux2014_x86_64.whl", hash = "sha256:15ab75ef81add55874e7ab7055e9c397312385bd9ced94920f2802310c930396", size = 23085, upload-time = "2024-10-18T15:21:27.029Z" },
    { url = "https://files.pythonhosted.org/packages/c2/cf/c9d56af24d56ea04daae7ac0940232d31d5a8354f2b457c6d856b2057d69/MarkupSafe-3.0.2-cp313-cp313-manylinux_2_5_i686.manylinux1_i686.manylinux_2_17_i686.manylinux2014_i686.whl", hash = "sha256:f3818cb119498c0678015754eba762e0d61e5b52d34c8b13d770f0719f7b1d79", size = 22978, upload-time = "2024-10-18T15:21:27.846Z" },
    { url = "https://files.pythonhosted.org/packages/2a/9f/8619835cd6a711d6272d62abb78c033bda638fdc54c4e7f4272cf1c0962b/MarkupSafe-3.0.2-cp313-cp313-musllinux_1_2_aarch64.whl", hash = "sha256:cdb82a876c47801bb54a690c5ae105a46b392ac6099881cdfb9f6e95e4014c6a", size = 24208, upload-time = "2024-10-18T15:21:28.744Z" },
    { url = "https://files.pythonhosted.org/packages/f9/bf/176950a1792b2cd2102b8ffeb5133e1ed984547b75db47c25a67d3359f77/MarkupSafe-3.0.2-cp313-cp313-musllinux_1_2_i686.whl", hash = "sha256:cabc348d87e913db6ab4aa100f01b08f481097838bdddf7c7a84b7575b7309ca", size = 23357, upload-time = "2024-10-18T15:21:29.545Z" },
    { url = "https://files.pythonhosted.org/packages/ce/4f/9a02c1d335caabe5c4efb90e1b6e8ee944aa245c1aaaab8e8a618987d816/MarkupSafe-3.0.2-cp313-cp313-musllinux_1_2_x86_64.whl", hash = "sha256:444dcda765c8a838eaae23112db52f1efaf750daddb2d9ca300bcae1039adc5c", size = 23344, upload-time = "2024-10-18T15:21:30.366Z" },
    { url = "https://files.pythonhosted.org/packages/ee/55/c271b57db36f748f0e04a759ace9f8f759ccf22b4960c270c78a394f58be/MarkupSafe-3.0.2-cp313-cp313-win32.whl", hash = "sha256:bcf3e58998965654fdaff38e58584d8937aa3096ab5354d493c77d1fdd66d7a1", size = 15101, upload-time = "2024-10-18T15:21:31.207Z" },
    { url = "https://files.pythonhosted.org/packages/29/88/07df22d2dd4df40aba9f3e402e6dc1b8ee86297dddbad4872bd5e7b0094f/MarkupSafe-3.0.2-cp313-cp313-win_amd64.whl", hash = "sha256:e6a2a455bd412959b57a172ce6328d2dd1f01cb2135efda2e4576e8a23fa3b0f", size = 15603, upload-time = "2024-10-18T15:21:32.032Z" },
    { url = "https://files.pythonhosted.org/packages/62/6a/8b89d24db2d32d433dffcd6a8779159da109842434f1dd2f6e71f32f738c/MarkupSafe-3.0.2-cp313-cp313t-macosx_10_13_universal2.whl", hash = "sha256:b5a6b3ada725cea8a5e634536b1b01c30bcdcd7f9c6fff4151548d5bf6b3a36c", size = 14510, upload-time = "2024-10-18T15:21:33.625Z" },
    { url = "https://files.pythonhosted.org/packages/7a/06/a10f955f70a2e5a9bf78d11a161029d278eeacbd35ef806c3fd17b13060d/MarkupSafe-3.0.2-cp313-cp313t-macosx_11_0_arm64.whl", hash = "sha256:a904af0a6162c73e3edcb969eeeb53a63ceeb5d8cf642fade7d39e7963a22ddb", size = 12486, upload-time = "2024-10-18T15:21:34.611Z" },
    { url = "https://files.pythonhosted.org/packages/34/cf/65d4a571869a1a9078198ca28f39fba5fbb910f952f9dbc5220afff9f5e6/MarkupSafe-3.0.2-cp313-cp313t-manylinux_2_17_aarch64.manylinux2014_aarch64.whl", hash = "sha256:4aa4e5faecf353ed117801a068ebab7b7e09ffb6e1d5e412dc852e0da018126c", size = 25480, upload-time = "2024-10-18T15:21:35.398Z" },
    { url = "https://files.pythonhosted.org/packages/0c/e3/90e9651924c430b885468b56b3d597cabf6d72be4b24a0acd1fa0e12af67/MarkupSafe-3.0.2-cp313-cp313t-manylinux_2_17_x86_64.manylinux2014_x86_64.whl", hash = "sha256:c0ef13eaeee5b615fb07c9a7dadb38eac06a0608b41570d8ade51c56539e509d", size = 23914, upload-time = "2024-10-18T15:21:36.231Z" },
    { url = "https://files.pythonhosted.org/packages/66/8c/6c7cf61f95d63bb866db39085150df1f2a5bd3335298f14a66b48e92659c/MarkupSafe-3.0.2-cp313-cp313t-manylinux_2_5_i686.manylinux1_i686.manylinux_2_17_i686.manylinux2014_i686.whl", hash = "sha256:d16a81a06776313e817c951135cf7340a3e91e8c1ff2fac444cfd75fffa04afe", size = 23796, upload-time = "2024-10-18T15:21:37.073Z" },
    { url = "https://files.pythonhosted.org/packages/bb/35/cbe9238ec3f47ac9a7c8b3df7a808e7cb50fe149dc7039f5f454b3fba218/MarkupSafe-3.0.2-cp313-cp313t-musllinux_1_2_aarch64.whl", hash = "sha256:6381026f158fdb7c72a168278597a5e3a5222e83ea18f543112b2662a9b699c5", size = 25473, upload-time = "2024-10-18T15:21:37.932Z" },
    { url = "https://files.pythonhosted.org/packages/e6/32/7621a4382488aa283cc05e8984a9c219abad3bca087be9ec77e89939ded9/MarkupSafe-3.0.2-cp313-cp313t-musllinux_1_2_i686.whl", hash = "sha256:3d79d162e7be8f996986c064d1c7c817f6df3a77fe3d6859f6f9e7be4b8c213a", size = 24114, upload-time = "2024-10-18T15:21:39.799Z" },
    { url = "https://files.pythonhosted.org/packages/0d/80/0985960e4b89922cb5a0bac0ed39c5b96cbc1a536a99f30e8c220a996ed9/MarkupSafe-3.0.2-cp313-cp313t-musllinux_1_2_x86_64.whl", hash = "sha256:131a3c7689c85f5ad20f9f6fb1b866f402c445b220c19fe4308c0b147ccd2ad9", size = 24098, upload-time = "2024-10-18T15:21:40.813Z" },
    { url = "https://files.pythonhosted.org/packages/82/78/fedb03c7d5380df2427038ec8d973587e90561b2d90cd472ce9254cf348b/MarkupSafe-3.0.2-cp313-cp313t-win32.whl", hash = "sha256:ba8062ed2cf21c07a9e295d5b8a2a5ce678b913b45fdf68c32d95d6c1291e0b6", size = 15208, upload-time = "2024-10-18T15:21:41.814Z" },
    { url = "https://files.pythonhosted.org/packages/4f/65/6079a46068dfceaeabb5dcad6d674f5f5c61a6fa5673746f42a9f4c233b3/MarkupSafe-3.0.2-cp313-cp313t-win_amd64.whl", hash = "sha256:e444a31f8db13eb18ada366ab3cf45fd4b31e4db1236a4448f68778c1d1a5a2f", size = 15739, upload-time = "2024-10-18T15:21:42.784Z" },
]

[[package]]
name = "narwhals"
version = "1.40.0"
source = { registry = "https://pypi.org/simple" }
sdist = { url = "https://files.pythonhosted.org/packages/f0/57/283881d06788c2fddd05eb7f0d6c82c5116d2827e83b845c796c74417c56/narwhals-1.40.0.tar.gz", hash = "sha256:17064abffd264ea1cfe6aefc8a0080f3a4ffb3659a98bcad5456ca80b88f2a0a", size = 487625, upload-time = "2025-05-19T07:44:12.103Z" }
wheels = [
    { url = "https://files.pythonhosted.org/packages/2c/e6/4d16dfa26f40230593c216bf695da01682fdbdf6af4e79abef572ab26bce/narwhals-1.40.0-py3-none-any.whl", hash = "sha256:1e6c731811d01c61147c52433b4d4edfb6511aaf2c859aa01c2e8ca6ff4d27e5", size = 357340, upload-time = "2025-05-19T07:44:10.11Z" },
]

[[package]]
name = "numpy"
version = "2.2.6"
source = { registry = "https://pypi.org/simple" }
sdist = { url = "https://files.pythonhosted.org/packages/76/21/7d2a95e4bba9dc13d043ee156a356c0a8f0c6309dff6b21b4d71a073b8a8/numpy-2.2.6.tar.gz", hash = "sha256:e29554e2bef54a90aa5cc07da6ce955accb83f21ab5de01a62c8478897b264fd", size = 20276440, upload-time = "2025-05-17T22:38:04.611Z" }
wheels = [
    { url = "https://files.pythonhosted.org/packages/f9/5c/6657823f4f594f72b5471f1db1ab12e26e890bb2e41897522d134d2a3e81/numpy-2.2.6-cp313-cp313-macosx_10_13_x86_64.whl", hash = "sha256:0811bb762109d9708cca4d0b13c4f67146e3c3b7cf8d34018c722adb2d957c84", size = 20867828, upload-time = "2025-05-17T21:37:56.699Z" },
    { url = "https://files.pythonhosted.org/packages/dc/9e/14520dc3dadf3c803473bd07e9b2bd1b69bc583cb2497b47000fed2fa92f/numpy-2.2.6-cp313-cp313-macosx_11_0_arm64.whl", hash = "sha256:287cc3162b6f01463ccd86be154f284d0893d2b3ed7292439ea97eafa8170e0b", size = 14143006, upload-time = "2025-05-17T21:38:18.291Z" },
    { url = "https://files.pythonhosted.org/packages/4f/06/7e96c57d90bebdce9918412087fc22ca9851cceaf5567a45c1f404480e9e/numpy-2.2.6-cp313-cp313-macosx_14_0_arm64.whl", hash = "sha256:f1372f041402e37e5e633e586f62aa53de2eac8d98cbfb822806ce4bbefcb74d", size = 5076765, upload-time = "2025-05-17T21:38:27.319Z" },
    { url = "https://files.pythonhosted.org/packages/73/ed/63d920c23b4289fdac96ddbdd6132e9427790977d5457cd132f18e76eae0/numpy-2.2.6-cp313-cp313-macosx_14_0_x86_64.whl", hash = "sha256:55a4d33fa519660d69614a9fad433be87e5252f4b03850642f88993f7b2ca566", size = 6617736, upload-time = "2025-05-17T21:38:38.141Z" },
    { url = "https://files.pythonhosted.org/packages/85/c5/e19c8f99d83fd377ec8c7e0cf627a8049746da54afc24ef0a0cb73d5dfb5/numpy-2.2.6-cp313-cp313-manylinux_2_17_aarch64.manylinux2014_aarch64.whl", hash = "sha256:f92729c95468a2f4f15e9bb94c432a9229d0d50de67304399627a943201baa2f", size = 14010719, upload-time = "2025-05-17T21:38:58.433Z" },
    { url = "https://files.pythonhosted.org/packages/19/49/4df9123aafa7b539317bf6d342cb6d227e49f7a35b99c287a6109b13dd93/numpy-2.2.6-cp313-cp313-manylinux_2_17_x86_64.manylinux2014_x86_64.whl", hash = "sha256:1bc23a79bfabc5d056d106f9befb8d50c31ced2fbc70eedb8155aec74a45798f", size = 16526072, upload-time = "2025-05-17T21:39:22.638Z" },
    { url = "https://files.pythonhosted.org/packages/b2/6c/04b5f47f4f32f7c2b0e7260442a8cbcf8168b0e1a41ff1495da42f42a14f/numpy-2.2.6-cp313-cp313-musllinux_1_2_aarch64.whl", hash = "sha256:e3143e4451880bed956e706a3220b4e5cf6172ef05fcc397f6f36a550b1dd868", size = 15503213, upload-time = "2025-05-17T21:39:45.865Z" },
    { url = "https://files.pythonhosted.org/packages/17/0a/5cd92e352c1307640d5b6fec1b2ffb06cd0dabe7d7b8227f97933d378422/numpy-2.2.6-cp313-cp313-musllinux_1_2_x86_64.whl", hash = "sha256:b4f13750ce79751586ae2eb824ba7e1e8dba64784086c98cdbbcc6a42112ce0d", size = 18316632, upload-time = "2025-05-17T21:40:13.331Z" },
    { url = "https://files.pythonhosted.org/packages/f0/3b/5cba2b1d88760ef86596ad0f3d484b1cbff7c115ae2429678465057c5155/numpy-2.2.6-cp313-cp313-win32.whl", hash = "sha256:5beb72339d9d4fa36522fc63802f469b13cdbe4fdab4a288f0c441b74272ebfd", size = 6244532, upload-time = "2025-05-17T21:43:46.099Z" },
    { url = "https://files.pythonhosted.org/packages/cb/3b/d58c12eafcb298d4e6d0d40216866ab15f59e55d148a5658bb3132311fcf/numpy-2.2.6-cp313-cp313-win_amd64.whl", hash = "sha256:b0544343a702fa80c95ad5d3d608ea3599dd54d4632df855e4c8d24eb6ecfa1c", size = 12610885, upload-time = "2025-05-17T21:44:05.145Z" },
    { url = "https://files.pythonhosted.org/packages/6b/9e/4bf918b818e516322db999ac25d00c75788ddfd2d2ade4fa66f1f38097e1/numpy-2.2.6-cp313-cp313t-macosx_10_13_x86_64.whl", hash = "sha256:0bca768cd85ae743b2affdc762d617eddf3bcf8724435498a1e80132d04879e6", size = 20963467, upload-time = "2025-05-17T21:40:44Z" },
    { url = "https://files.pythonhosted.org/packages/61/66/d2de6b291507517ff2e438e13ff7b1e2cdbdb7cb40b3ed475377aece69f9/numpy-2.2.6-cp313-cp313t-macosx_11_0_arm64.whl", hash = "sha256:fc0c5673685c508a142ca65209b4e79ed6740a4ed6b2267dbba90f34b0b3cfda", size = 14225144, upload-time = "2025-05-17T21:41:05.695Z" },
    { url = "https://files.pythonhosted.org/packages/e4/25/480387655407ead912e28ba3a820bc69af9adf13bcbe40b299d454ec011f/numpy-2.2.6-cp313-cp313t-macosx_14_0_arm64.whl", hash = "sha256:5bd4fc3ac8926b3819797a7c0e2631eb889b4118a9898c84f585a54d475b7e40", size = 5200217, upload-time = "2025-05-17T21:41:15.903Z" },
    { url = "https://files.pythonhosted.org/packages/aa/4a/6e313b5108f53dcbf3aca0c0f3e9c92f4c10ce57a0a721851f9785872895/numpy-2.2.6-cp313-cp313t-macosx_14_0_x86_64.whl", hash = "sha256:fee4236c876c4e8369388054d02d0e9bb84821feb1a64dd59e137e6511a551f8", size = 6712014, upload-time = "2025-05-17T21:41:27.321Z" },
    { url = "https://files.pythonhosted.org/packages/b7/30/172c2d5c4be71fdf476e9de553443cf8e25feddbe185e0bd88b096915bcc/numpy-2.2.6-cp313-cp313t-manylinux_2_17_aarch64.manylinux2014_aarch64.whl", hash = "sha256:e1dda9c7e08dc141e0247a5b8f49cf05984955246a327d4c48bda16821947b2f", size = 14077935, upload-time = "2025-05-17T21:41:49.738Z" },
    { url = "https://files.pythonhosted.org/packages/12/fb/9e743f8d4e4d3c710902cf87af3512082ae3d43b945d5d16563f26ec251d/numpy-2.2.6-cp313-cp313t-manylinux_2_17_x86_64.manylinux2014_x86_64.whl", hash = "sha256:f447e6acb680fd307f40d3da4852208af94afdfab89cf850986c3ca00562f4fa", size = 16600122, upload-time = "2025-05-17T21:42:14.046Z" },
    { url = "https://files.pythonhosted.org/packages/12/75/ee20da0e58d3a66f204f38916757e01e33a9737d0b22373b3eb5a27358f9/numpy-2.2.6-cp313-cp313t-musllinux_1_2_aarch64.whl", hash = "sha256:389d771b1623ec92636b0786bc4ae56abafad4a4c513d36a55dce14bd9ce8571", size = 15586143, upload-time = "2025-05-17T21:42:37.464Z" },
    { url = "https://files.pythonhosted.org/packages/76/95/bef5b37f29fc5e739947e9ce5179ad402875633308504a52d188302319c8/numpy-2.2.6-cp313-cp313t-musllinux_1_2_x86_64.whl", hash = "sha256:8e9ace4a37db23421249ed236fdcdd457d671e25146786dfc96835cd951aa7c1", size = 18385260, upload-time = "2025-05-17T21:43:05.189Z" },
    { url = "https://files.pythonhosted.org/packages/09/04/f2f83279d287407cf36a7a8053a5abe7be3622a4363337338f2585e4afda/numpy-2.2.6-cp313-cp313t-win32.whl", hash = "sha256:038613e9fb8c72b0a41f025a7e4c3f0b7a1b5d768ece4796b674c8f3fe13efff", size = 6377225, upload-time = "2025-05-17T21:43:16.254Z" },
    { url = "https://files.pythonhosted.org/packages/67/0e/35082d13c09c02c011cf21570543d202ad929d961c02a147493cb0c2bdf5/numpy-2.2.6-cp313-cp313t-win_amd64.whl", hash = "sha256:6031dd6dfecc0cf9f668681a37648373bddd6421fff6c66ec1624eed0180ee06", size = 12771374, upload-time = "2025-05-17T21:43:35.479Z" },
]

[[package]]
name = "packaging"
version = "24.2"
source = { registry = "https://pypi.org/simple" }
sdist = { url = "https://files.pythonhosted.org/packages/d0/63/68dbb6eb2de9cb10ee4c9c14a0148804425e13c4fb20d61cce69f53106da/packaging-24.2.tar.gz", hash = "sha256:c228a6dc5e932d346bc5739379109d49e8853dd8223571c7c5b55260edc0b97f", size = 163950, upload-time = "2024-11-08T09:47:47.202Z" }
wheels = [
    { url = "https://files.pythonhosted.org/packages/88/ef/eb23f262cca3c0c4eb7ab1933c3b1f03d021f2c48f54763065b6f0e321be/packaging-24.2-py3-none-any.whl", hash = "sha256:09abb1bccd265c01f4a3aa3f7a7db064b36514d2cba19a2f694fe6150451a759", size = 65451, upload-time = "2024-11-08T09:47:44.722Z" },
]

[[package]]
name = "paleo-labels"
version = "0.0.1"
source = { virtual = "." }
dependencies = [
    { name = "reportlab" },
    { name = "streamlit" },
    { name = "toml" },
]

[package.metadata]
requires-dist = [
<<<<<<< HEAD
    { name = "reportlab", specifier = ">=4.4.3" },
=======
>>>>>>> ac6ff052
    { name = "streamlit", specifier = ">=1.45.1" },
    { name = "toml", specifier = ">=0.10.2" },
]

[[package]]
name = "pandas"
version = "2.2.3"
source = { registry = "https://pypi.org/simple" }
dependencies = [
    { name = "numpy" },
    { name = "python-dateutil" },
    { name = "pytz" },
    { name = "tzdata" },
]
sdist = { url = "https://files.pythonhosted.org/packages/9c/d6/9f8431bacc2e19dca897724cd097b1bb224a6ad5433784a44b587c7c13af/pandas-2.2.3.tar.gz", hash = "sha256:4f18ba62b61d7e192368b84517265a99b4d7ee8912f8708660fb4a366cc82667", size = 4399213, upload-time = "2024-09-20T13:10:04.827Z" }
wheels = [
    { url = "https://files.pythonhosted.org/packages/64/22/3b8f4e0ed70644e85cfdcd57454686b9057c6c38d2f74fe4b8bc2527214a/pandas-2.2.3-cp313-cp313-macosx_10_13_x86_64.whl", hash = "sha256:f00d1345d84d8c86a63e476bb4955e46458b304b9575dcf71102b5c705320015", size = 12477643, upload-time = "2024-09-20T13:09:25.522Z" },
    { url = "https://files.pythonhosted.org/packages/e4/93/b3f5d1838500e22c8d793625da672f3eec046b1a99257666c94446969282/pandas-2.2.3-cp313-cp313-macosx_11_0_arm64.whl", hash = "sha256:3508d914817e153ad359d7e069d752cdd736a247c322d932eb89e6bc84217f28", size = 11281573, upload-time = "2024-09-20T13:09:28.012Z" },
    { url = "https://files.pythonhosted.org/packages/f5/94/6c79b07f0e5aab1dcfa35a75f4817f5c4f677931d4234afcd75f0e6a66ca/pandas-2.2.3-cp313-cp313-manylinux2014_aarch64.manylinux_2_17_aarch64.whl", hash = "sha256:22a9d949bfc9a502d320aa04e5d02feab689d61da4e7764b62c30b991c42c5f0", size = 15196085, upload-time = "2024-09-20T19:02:10.451Z" },
    { url = "https://files.pythonhosted.org/packages/e8/31/aa8da88ca0eadbabd0a639788a6da13bb2ff6edbbb9f29aa786450a30a91/pandas-2.2.3-cp313-cp313-manylinux_2_17_x86_64.manylinux2014_x86_64.whl", hash = "sha256:f3a255b2c19987fbbe62a9dfd6cff7ff2aa9ccab3fc75218fd4b7530f01efa24", size = 12711809, upload-time = "2024-09-20T13:09:30.814Z" },
    { url = "https://files.pythonhosted.org/packages/ee/7c/c6dbdb0cb2a4344cacfb8de1c5808ca885b2e4dcfde8008266608f9372af/pandas-2.2.3-cp313-cp313-musllinux_1_2_aarch64.whl", hash = "sha256:800250ecdadb6d9c78eae4990da62743b857b470883fa27f652db8bdde7f6659", size = 16356316, upload-time = "2024-09-20T19:02:13.825Z" },
    { url = "https://files.pythonhosted.org/packages/57/b7/8b757e7d92023b832869fa8881a992696a0bfe2e26f72c9ae9f255988d42/pandas-2.2.3-cp313-cp313-musllinux_1_2_x86_64.whl", hash = "sha256:6374c452ff3ec675a8f46fd9ab25c4ad0ba590b71cf0656f8b6daa5202bca3fb", size = 14022055, upload-time = "2024-09-20T13:09:33.462Z" },
    { url = "https://files.pythonhosted.org/packages/3b/bc/4b18e2b8c002572c5a441a64826252ce5da2aa738855747247a971988043/pandas-2.2.3-cp313-cp313-win_amd64.whl", hash = "sha256:61c5ad4043f791b61dd4752191d9f07f0ae412515d59ba8f005832a532f8736d", size = 11481175, upload-time = "2024-09-20T13:09:35.871Z" },
    { url = "https://files.pythonhosted.org/packages/76/a3/a5d88146815e972d40d19247b2c162e88213ef51c7c25993942c39dbf41d/pandas-2.2.3-cp313-cp313t-macosx_10_13_x86_64.whl", hash = "sha256:3b71f27954685ee685317063bf13c7709a7ba74fc996b84fc6821c59b0f06468", size = 12615650, upload-time = "2024-09-20T13:09:38.685Z" },
    { url = "https://files.pythonhosted.org/packages/9c/8c/f0fd18f6140ddafc0c24122c8a964e48294acc579d47def376fef12bcb4a/pandas-2.2.3-cp313-cp313t-macosx_11_0_arm64.whl", hash = "sha256:38cf8125c40dae9d5acc10fa66af8ea6fdf760b2714ee482ca691fc66e6fcb18", size = 11290177, upload-time = "2024-09-20T13:09:41.141Z" },
    { url = "https://files.pythonhosted.org/packages/ed/f9/e995754eab9c0f14c6777401f7eece0943840b7a9fc932221c19d1abee9f/pandas-2.2.3-cp313-cp313t-manylinux2014_aarch64.manylinux_2_17_aarch64.whl", hash = "sha256:ba96630bc17c875161df3818780af30e43be9b166ce51c9a18c1feae342906c2", size = 14651526, upload-time = "2024-09-20T19:02:16.905Z" },
    { url = "https://files.pythonhosted.org/packages/25/b0/98d6ae2e1abac4f35230aa756005e8654649d305df9a28b16b9ae4353bff/pandas-2.2.3-cp313-cp313t-manylinux_2_17_x86_64.manylinux2014_x86_64.whl", hash = "sha256:1db71525a1538b30142094edb9adc10be3f3e176748cd7acc2240c2f2e5aa3a4", size = 11871013, upload-time = "2024-09-20T13:09:44.39Z" },
    { url = "https://files.pythonhosted.org/packages/cc/57/0f72a10f9db6a4628744c8e8f0df4e6e21de01212c7c981d31e50ffc8328/pandas-2.2.3-cp313-cp313t-musllinux_1_2_aarch64.whl", hash = "sha256:15c0e1e02e93116177d29ff83e8b1619c93ddc9c49083f237d4312337a61165d", size = 15711620, upload-time = "2024-09-20T19:02:20.639Z" },
    { url = "https://files.pythonhosted.org/packages/ab/5f/b38085618b950b79d2d9164a711c52b10aefc0ae6833b96f626b7021b2ed/pandas-2.2.3-cp313-cp313t-musllinux_1_2_x86_64.whl", hash = "sha256:ad5b65698ab28ed8d7f18790a0dc58005c7629f227be9ecc1072aa74c0c1d43a", size = 13098436, upload-time = "2024-09-20T13:09:48.112Z" },
]

[[package]]
name = "pillow"
version = "11.2.1"
source = { registry = "https://pypi.org/simple" }
sdist = { url = "https://files.pythonhosted.org/packages/af/cb/bb5c01fcd2a69335b86c22142b2bccfc3464087efb7fd382eee5ffc7fdf7/pillow-11.2.1.tar.gz", hash = "sha256:a64dd61998416367b7ef979b73d3a85853ba9bec4c2925f74e588879a58716b6", size = 47026707, upload-time = "2025-04-12T17:50:03.289Z" }
wheels = [
    { url = "https://files.pythonhosted.org/packages/36/9c/447528ee3776e7ab8897fe33697a7ff3f0475bb490c5ac1456a03dc57956/pillow-11.2.1-cp313-cp313-macosx_10_13_x86_64.whl", hash = "sha256:fdec757fea0b793056419bca3e9932eb2b0ceec90ef4813ea4c1e072c389eb28", size = 3190098, upload-time = "2025-04-12T17:48:23.915Z" },
    { url = "https://files.pythonhosted.org/packages/b5/09/29d5cd052f7566a63e5b506fac9c60526e9ecc553825551333e1e18a4858/pillow-11.2.1-cp313-cp313-macosx_11_0_arm64.whl", hash = "sha256:b0e130705d568e2f43a17bcbe74d90958e8a16263868a12c3e0d9c8162690830", size = 3030166, upload-time = "2025-04-12T17:48:25.738Z" },
    { url = "https://files.pythonhosted.org/packages/71/5d/446ee132ad35e7600652133f9c2840b4799bbd8e4adba881284860da0a36/pillow-11.2.1-cp313-cp313-manylinux_2_17_aarch64.manylinux2014_aarch64.whl", hash = "sha256:7bdb5e09068332578214cadd9c05e3d64d99e0e87591be22a324bdbc18925be0", size = 4408674, upload-time = "2025-04-12T17:48:27.908Z" },
    { url = "https://files.pythonhosted.org/packages/69/5f/cbe509c0ddf91cc3a03bbacf40e5c2339c4912d16458fcb797bb47bcb269/pillow-11.2.1-cp313-cp313-manylinux_2_17_x86_64.manylinux2014_x86_64.whl", hash = "sha256:d189ba1bebfbc0c0e529159631ec72bb9e9bc041f01ec6d3233d6d82eb823bc1", size = 4496005, upload-time = "2025-04-12T17:48:29.888Z" },
    { url = "https://files.pythonhosted.org/packages/f9/b3/dd4338d8fb8a5f312021f2977fb8198a1184893f9b00b02b75d565c33b51/pillow-11.2.1-cp313-cp313-manylinux_2_28_aarch64.whl", hash = "sha256:191955c55d8a712fab8934a42bfefbf99dd0b5875078240943f913bb66d46d9f", size = 4518707, upload-time = "2025-04-12T17:48:31.874Z" },
    { url = "https://files.pythonhosted.org/packages/13/eb/2552ecebc0b887f539111c2cd241f538b8ff5891b8903dfe672e997529be/pillow-11.2.1-cp313-cp313-manylinux_2_28_x86_64.whl", hash = "sha256:ad275964d52e2243430472fc5d2c2334b4fc3ff9c16cb0a19254e25efa03a155", size = 4610008, upload-time = "2025-04-12T17:48:34.422Z" },
    { url = "https://files.pythonhosted.org/packages/72/d1/924ce51bea494cb6e7959522d69d7b1c7e74f6821d84c63c3dc430cbbf3b/pillow-11.2.1-cp313-cp313-musllinux_1_2_aarch64.whl", hash = "sha256:750f96efe0597382660d8b53e90dd1dd44568a8edb51cb7f9d5d918b80d4de14", size = 4585420, upload-time = "2025-04-12T17:48:37.641Z" },
    { url = "https://files.pythonhosted.org/packages/43/ab/8f81312d255d713b99ca37479a4cb4b0f48195e530cdc1611990eb8fd04b/pillow-11.2.1-cp313-cp313-musllinux_1_2_x86_64.whl", hash = "sha256:fe15238d3798788d00716637b3d4e7bb6bde18b26e5d08335a96e88564a36b6b", size = 4667655, upload-time = "2025-04-12T17:48:39.652Z" },
    { url = "https://files.pythonhosted.org/packages/94/86/8f2e9d2dc3d308dfd137a07fe1cc478df0a23d42a6c4093b087e738e4827/pillow-11.2.1-cp313-cp313-win32.whl", hash = "sha256:3fe735ced9a607fee4f481423a9c36701a39719252a9bb251679635f99d0f7d2", size = 2332329, upload-time = "2025-04-12T17:48:41.765Z" },
    { url = "https://files.pythonhosted.org/packages/6d/ec/1179083b8d6067a613e4d595359b5fdea65d0a3b7ad623fee906e1b3c4d2/pillow-11.2.1-cp313-cp313-win_amd64.whl", hash = "sha256:74ee3d7ecb3f3c05459ba95eed5efa28d6092d751ce9bf20e3e253a4e497e691", size = 2676388, upload-time = "2025-04-12T17:48:43.625Z" },
    { url = "https://files.pythonhosted.org/packages/23/f1/2fc1e1e294de897df39fa8622d829b8828ddad938b0eaea256d65b84dd72/pillow-11.2.1-cp313-cp313-win_arm64.whl", hash = "sha256:5119225c622403afb4b44bad4c1ca6c1f98eed79db8d3bc6e4e160fc6339d66c", size = 2414950, upload-time = "2025-04-12T17:48:45.475Z" },
    { url = "https://files.pythonhosted.org/packages/c4/3e/c328c48b3f0ead7bab765a84b4977acb29f101d10e4ef57a5e3400447c03/pillow-11.2.1-cp313-cp313t-macosx_10_13_x86_64.whl", hash = "sha256:8ce2e8411c7aaef53e6bb29fe98f28cd4fbd9a1d9be2eeea434331aac0536b22", size = 3192759, upload-time = "2025-04-12T17:48:47.866Z" },
    { url = "https://files.pythonhosted.org/packages/18/0e/1c68532d833fc8b9f404d3a642991441d9058eccd5606eab31617f29b6d4/pillow-11.2.1-cp313-cp313t-macosx_11_0_arm64.whl", hash = "sha256:9ee66787e095127116d91dea2143db65c7bb1e232f617aa5957c0d9d2a3f23a7", size = 3033284, upload-time = "2025-04-12T17:48:50.189Z" },
    { url = "https://files.pythonhosted.org/packages/b7/cb/6faf3fb1e7705fd2db74e070f3bf6f88693601b0ed8e81049a8266de4754/pillow-11.2.1-cp313-cp313t-manylinux_2_17_aarch64.manylinux2014_aarch64.whl", hash = "sha256:9622e3b6c1d8b551b6e6f21873bdcc55762b4b2126633014cea1803368a9aa16", size = 4445826, upload-time = "2025-04-12T17:48:52.346Z" },
    { url = "https://files.pythonhosted.org/packages/07/94/8be03d50b70ca47fb434a358919d6a8d6580f282bbb7af7e4aa40103461d/pillow-11.2.1-cp313-cp313t-manylinux_2_17_x86_64.manylinux2014_x86_64.whl", hash = "sha256:63b5dff3a68f371ea06025a1a6966c9a1e1ee452fc8020c2cd0ea41b83e9037b", size = 4527329, upload-time = "2025-04-12T17:48:54.403Z" },
    { url = "https://files.pythonhosted.org/packages/fd/a4/bfe78777076dc405e3bd2080bc32da5ab3945b5a25dc5d8acaa9de64a162/pillow-11.2.1-cp313-cp313t-manylinux_2_28_aarch64.whl", hash = "sha256:31df6e2d3d8fc99f993fd253e97fae451a8db2e7207acf97859732273e108406", size = 4549049, upload-time = "2025-04-12T17:48:56.383Z" },
    { url = "https://files.pythonhosted.org/packages/65/4d/eaf9068dc687c24979e977ce5677e253624bd8b616b286f543f0c1b91662/pillow-11.2.1-cp313-cp313t-manylinux_2_28_x86_64.whl", hash = "sha256:062b7a42d672c45a70fa1f8b43d1d38ff76b63421cbbe7f88146b39e8a558d91", size = 4635408, upload-time = "2025-04-12T17:48:58.782Z" },
    { url = "https://files.pythonhosted.org/packages/1d/26/0fd443365d9c63bc79feb219f97d935cd4b93af28353cba78d8e77b61719/pillow-11.2.1-cp313-cp313t-musllinux_1_2_aarch64.whl", hash = "sha256:4eb92eca2711ef8be42fd3f67533765d9fd043b8c80db204f16c8ea62ee1a751", size = 4614863, upload-time = "2025-04-12T17:49:00.709Z" },
    { url = "https://files.pythonhosted.org/packages/49/65/dca4d2506be482c2c6641cacdba5c602bc76d8ceb618fd37de855653a419/pillow-11.2.1-cp313-cp313t-musllinux_1_2_x86_64.whl", hash = "sha256:f91ebf30830a48c825590aede79376cb40f110b387c17ee9bd59932c961044f9", size = 4692938, upload-time = "2025-04-12T17:49:02.946Z" },
    { url = "https://files.pythonhosted.org/packages/b3/92/1ca0c3f09233bd7decf8f7105a1c4e3162fb9142128c74adad0fb361b7eb/pillow-11.2.1-cp313-cp313t-win32.whl", hash = "sha256:e0b55f27f584ed623221cfe995c912c61606be8513bfa0e07d2c674b4516d9dd", size = 2335774, upload-time = "2025-04-12T17:49:04.889Z" },
    { url = "https://files.pythonhosted.org/packages/a5/ac/77525347cb43b83ae905ffe257bbe2cc6fd23acb9796639a1f56aa59d191/pillow-11.2.1-cp313-cp313t-win_amd64.whl", hash = "sha256:36d6b82164c39ce5482f649b437382c0fb2395eabc1e2b1702a6deb8ad647d6e", size = 2681895, upload-time = "2025-04-12T17:49:06.635Z" },
    { url = "https://files.pythonhosted.org/packages/67/32/32dc030cfa91ca0fc52baebbba2e009bb001122a1daa8b6a79ad830b38d3/pillow-11.2.1-cp313-cp313t-win_arm64.whl", hash = "sha256:225c832a13326e34f212d2072982bb1adb210e0cc0b153e688743018c94a2681", size = 2417234, upload-time = "2025-04-12T17:49:08.399Z" },
]

[[package]]
name = "protobuf"
version = "6.31.0"
source = { registry = "https://pypi.org/simple" }
sdist = { url = "https://files.pythonhosted.org/packages/13/48/718c1e104a2e89970a8ff3b06d87e152834b576c570a6908f8c17ba88d65/protobuf-6.31.0.tar.gz", hash = "sha256:314fab1a6a316469dc2dd46f993cbbe95c861ea6807da910becfe7475bc26ffe", size = 441644, upload-time = "2025-05-14T17:58:27.862Z" }
wheels = [
    { url = "https://files.pythonhosted.org/packages/b6/77/8671682038b08237c927215fa3296bc1c54e4086fe542c87017c1b626663/protobuf-6.31.0-cp310-abi3-win32.whl", hash = "sha256:10bd62802dfa0588649740a59354090eaf54b8322f772fbdcca19bc78d27f0d6", size = 423437, upload-time = "2025-05-14T17:58:16.116Z" },
    { url = "https://files.pythonhosted.org/packages/e4/07/cc9b0cbf7593f6ef8cf87fa9b0e55cd74c5cb526dd89ad84aa7d6547ef8d/protobuf-6.31.0-cp310-abi3-win_amd64.whl", hash = "sha256:3e987c99fd634be8347246a02123250f394ba20573c953de133dc8b2c107dd71", size = 435118, upload-time = "2025-05-14T17:58:18.591Z" },
    { url = "https://files.pythonhosted.org/packages/21/46/33f884aa8bc59114dc97e0d954ca4618c556483670236008c88fbb7e834f/protobuf-6.31.0-cp39-abi3-macosx_10_9_universal2.whl", hash = "sha256:2c812f0f96ceb6b514448cefeb1df54ec06dde456783f5099c0e2f8a0f2caa89", size = 425439, upload-time = "2025-05-14T17:58:19.709Z" },
    { url = "https://files.pythonhosted.org/packages/9b/f2/9a676b50229ce37b12777d7b21de90ae7bc0f9505d07e72e2e8d47b8d165/protobuf-6.31.0-cp39-abi3-manylinux2014_aarch64.whl", hash = "sha256:67ce50195e4e584275623b8e6bc6d3d3dfd93924bf6116b86b3b8975ab9e4571", size = 321950, upload-time = "2025-05-14T17:58:22.04Z" },
    { url = "https://files.pythonhosted.org/packages/a1/a7/243fa2d3c1b7675d54744b32dacf30356f4c27c0d3ad940ca8745a1c6b2c/protobuf-6.31.0-cp39-abi3-manylinux2014_x86_64.whl", hash = "sha256:5353e38844168a327acd2b2aa440044411cd8d1b6774d5701008bd1dba067c79", size = 320904, upload-time = "2025-05-14T17:58:23.438Z" },
    { url = "https://files.pythonhosted.org/packages/ee/01/1ed1d482960a5718fd99c82f6d79120181947cfd4667ec3944d448ed44a3/protobuf-6.31.0-py3-none-any.whl", hash = "sha256:6ac2e82556e822c17a8d23aa1190bbc1d06efb9c261981da95c71c9da09e9e23", size = 168558, upload-time = "2025-05-14T17:58:26.923Z" },
]

[[package]]
name = "pyarrow"
version = "20.0.0"
source = { registry = "https://pypi.org/simple" }
sdist = { url = "https://files.pythonhosted.org/packages/a2/ee/a7810cb9f3d6e9238e61d312076a9859bf3668fd21c69744de9532383912/pyarrow-20.0.0.tar.gz", hash = "sha256:febc4a913592573c8d5805091a6c2b5064c8bd6e002131f01061797d91c783c1", size = 1125187, upload-time = "2025-04-27T12:34:23.264Z" }
wheels = [
    { url = "https://files.pythonhosted.org/packages/9b/aa/daa413b81446d20d4dad2944110dcf4cf4f4179ef7f685dd5a6d7570dc8e/pyarrow-20.0.0-cp313-cp313-macosx_12_0_arm64.whl", hash = "sha256:a15532e77b94c61efadde86d10957950392999503b3616b2ffcef7621a002893", size = 30798501, upload-time = "2025-04-27T12:30:48.351Z" },
    { url = "https://files.pythonhosted.org/packages/ff/75/2303d1caa410925de902d32ac215dc80a7ce7dd8dfe95358c165f2adf107/pyarrow-20.0.0-cp313-cp313-macosx_12_0_x86_64.whl", hash = "sha256:dd43f58037443af715f34f1322c782ec463a3c8a94a85fdb2d987ceb5658e061", size = 32277895, upload-time = "2025-04-27T12:30:55.238Z" },
    { url = "https://files.pythonhosted.org/packages/92/41/fe18c7c0b38b20811b73d1bdd54b1fccba0dab0e51d2048878042d84afa8/pyarrow-20.0.0-cp313-cp313-manylinux_2_17_aarch64.manylinux2014_aarch64.whl", hash = "sha256:aa0d288143a8585806e3cc7c39566407aab646fb9ece164609dac1cfff45f6ae", size = 41327322, upload-time = "2025-04-27T12:31:05.587Z" },
    { url = "https://files.pythonhosted.org/packages/da/ab/7dbf3d11db67c72dbf36ae63dcbc9f30b866c153b3a22ef728523943eee6/pyarrow-20.0.0-cp313-cp313-manylinux_2_17_x86_64.manylinux2014_x86_64.whl", hash = "sha256:b6953f0114f8d6f3d905d98e987d0924dabce59c3cda380bdfaa25a6201563b4", size = 42411441, upload-time = "2025-04-27T12:31:15.675Z" },
    { url = "https://files.pythonhosted.org/packages/90/c3/0c7da7b6dac863af75b64e2f827e4742161128c350bfe7955b426484e226/pyarrow-20.0.0-cp313-cp313-manylinux_2_28_aarch64.whl", hash = "sha256:991f85b48a8a5e839b2128590ce07611fae48a904cae6cab1f089c5955b57eb5", size = 40677027, upload-time = "2025-04-27T12:31:24.631Z" },
    { url = "https://files.pythonhosted.org/packages/be/27/43a47fa0ff9053ab5203bb3faeec435d43c0d8bfa40179bfd076cdbd4e1c/pyarrow-20.0.0-cp313-cp313-manylinux_2_28_x86_64.whl", hash = "sha256:97c8dc984ed09cb07d618d57d8d4b67a5100a30c3818c2fb0b04599f0da2de7b", size = 42281473, upload-time = "2025-04-27T12:31:31.311Z" },
    { url = "https://files.pythonhosted.org/packages/bc/0b/d56c63b078876da81bbb9ba695a596eabee9b085555ed12bf6eb3b7cab0e/pyarrow-20.0.0-cp313-cp313-musllinux_1_2_aarch64.whl", hash = "sha256:9b71daf534f4745818f96c214dbc1e6124d7daf059167330b610fc69b6f3d3e3", size = 42893897, upload-time = "2025-04-27T12:31:39.406Z" },
    { url = "https://files.pythonhosted.org/packages/92/ac/7d4bd020ba9145f354012838692d48300c1b8fe5634bfda886abcada67ed/pyarrow-20.0.0-cp313-cp313-musllinux_1_2_x86_64.whl", hash = "sha256:e8b88758f9303fa5a83d6c90e176714b2fd3852e776fc2d7e42a22dd6c2fb368", size = 44543847, upload-time = "2025-04-27T12:31:45.997Z" },
    { url = "https://files.pythonhosted.org/packages/9d/07/290f4abf9ca702c5df7b47739c1b2c83588641ddfa2cc75e34a301d42e55/pyarrow-20.0.0-cp313-cp313-win_amd64.whl", hash = "sha256:30b3051b7975801c1e1d387e17c588d8ab05ced9b1e14eec57915f79869b5031", size = 25653219, upload-time = "2025-04-27T12:31:54.11Z" },
    { url = "https://files.pythonhosted.org/packages/95/df/720bb17704b10bd69dde086e1400b8eefb8f58df3f8ac9cff6c425bf57f1/pyarrow-20.0.0-cp313-cp313t-macosx_12_0_arm64.whl", hash = "sha256:ca151afa4f9b7bc45bcc791eb9a89e90a9eb2772767d0b1e5389609c7d03db63", size = 30853957, upload-time = "2025-04-27T12:31:59.215Z" },
    { url = "https://files.pythonhosted.org/packages/d9/72/0d5f875efc31baef742ba55a00a25213a19ea64d7176e0fe001c5d8b6e9a/pyarrow-20.0.0-cp313-cp313t-macosx_12_0_x86_64.whl", hash = "sha256:4680f01ecd86e0dd63e39eb5cd59ef9ff24a9d166db328679e36c108dc993d4c", size = 32247972, upload-time = "2025-04-27T12:32:05.369Z" },
    { url = "https://files.pythonhosted.org/packages/d5/bc/e48b4fa544d2eea72f7844180eb77f83f2030b84c8dad860f199f94307ed/pyarrow-20.0.0-cp313-cp313t-manylinux_2_17_aarch64.manylinux2014_aarch64.whl", hash = "sha256:7f4c8534e2ff059765647aa69b75d6543f9fef59e2cd4c6d18015192565d2b70", size = 41256434, upload-time = "2025-04-27T12:32:11.814Z" },
    { url = "https://files.pythonhosted.org/packages/c3/01/974043a29874aa2cf4f87fb07fd108828fc7362300265a2a64a94965e35b/pyarrow-20.0.0-cp313-cp313t-manylinux_2_17_x86_64.manylinux2014_x86_64.whl", hash = "sha256:3e1f8a47f4b4ae4c69c4d702cfbdfe4d41e18e5c7ef6f1bb1c50918c1e81c57b", size = 42353648, upload-time = "2025-04-27T12:32:20.766Z" },
    { url = "https://files.pythonhosted.org/packages/68/95/cc0d3634cde9ca69b0e51cbe830d8915ea32dda2157560dda27ff3b3337b/pyarrow-20.0.0-cp313-cp313t-manylinux_2_28_aarch64.whl", hash = "sha256:a1f60dc14658efaa927f8214734f6a01a806d7690be4b3232ba526836d216122", size = 40619853, upload-time = "2025-04-27T12:32:28.1Z" },
    { url = "https://files.pythonhosted.org/packages/29/c2/3ad40e07e96a3e74e7ed7cc8285aadfa84eb848a798c98ec0ad009eb6bcc/pyarrow-20.0.0-cp313-cp313t-manylinux_2_28_x86_64.whl", hash = "sha256:204a846dca751428991346976b914d6d2a82ae5b8316a6ed99789ebf976551e6", size = 42241743, upload-time = "2025-04-27T12:32:35.792Z" },
    { url = "https://files.pythonhosted.org/packages/eb/cb/65fa110b483339add6a9bc7b6373614166b14e20375d4daa73483755f830/pyarrow-20.0.0-cp313-cp313t-musllinux_1_2_aarch64.whl", hash = "sha256:f3b117b922af5e4c6b9a9115825726cac7d8b1421c37c2b5e24fbacc8930612c", size = 42839441, upload-time = "2025-04-27T12:32:46.64Z" },
    { url = "https://files.pythonhosted.org/packages/98/7b/f30b1954589243207d7a0fbc9997401044bf9a033eec78f6cb50da3f304a/pyarrow-20.0.0-cp313-cp313t-musllinux_1_2_x86_64.whl", hash = "sha256:e724a3fd23ae5b9c010e7be857f4405ed5e679db5c93e66204db1a69f733936a", size = 44503279, upload-time = "2025-04-27T12:32:56.503Z" },
    { url = "https://files.pythonhosted.org/packages/37/40/ad395740cd641869a13bcf60851296c89624662575621968dcfafabaa7f6/pyarrow-20.0.0-cp313-cp313t-win_amd64.whl", hash = "sha256:82f1ee5133bd8f49d31be1299dc07f585136679666b502540db854968576faf9", size = 25944982, upload-time = "2025-04-27T12:33:04.72Z" },
]

[[package]]
name = "pydeck"
version = "0.9.1"
source = { registry = "https://pypi.org/simple" }
dependencies = [
    { name = "jinja2" },
    { name = "numpy" },
]
sdist = { url = "https://files.pythonhosted.org/packages/a1/ca/40e14e196864a0f61a92abb14d09b3d3da98f94ccb03b49cf51688140dab/pydeck-0.9.1.tar.gz", hash = "sha256:f74475ae637951d63f2ee58326757f8d4f9cd9f2a457cf42950715003e2cb605", size = 3832240, upload-time = "2024-05-10T15:36:21.153Z" }
wheels = [
    { url = "https://files.pythonhosted.org/packages/ab/4c/b888e6cf58bd9db9c93f40d1c6be8283ff49d88919231afe93a6bcf61626/pydeck-0.9.1-py2.py3-none-any.whl", hash = "sha256:b3f75ba0d273fc917094fa61224f3f6076ca8752b93d46faf3bcfd9f9d59b038", size = 6900403, upload-time = "2024-05-10T15:36:17.36Z" },
]

[[package]]
name = "python-dateutil"
version = "2.9.0.post0"
source = { registry = "https://pypi.org/simple" }
dependencies = [
    { name = "six" },
]
sdist = { url = "https://files.pythonhosted.org/packages/66/c0/0c8b6ad9f17a802ee498c46e004a0eb49bc148f2fd230864601a86dcf6db/python-dateutil-2.9.0.post0.tar.gz", hash = "sha256:37dd54208da7e1cd875388217d5e00ebd4179249f90fb72437e91a35459a0ad3", size = 342432, upload-time = "2024-03-01T18:36:20.211Z" }
wheels = [
    { url = "https://files.pythonhosted.org/packages/ec/57/56b9bcc3c9c6a792fcbaf139543cee77261f3651ca9da0c93f5c1221264b/python_dateutil-2.9.0.post0-py2.py3-none-any.whl", hash = "sha256:a8b2bc7bffae282281c8140a97d3aa9c14da0b136dfe83f850eea9a5f7470427", size = 229892, upload-time = "2024-03-01T18:36:18.57Z" },
]

[[package]]
name = "pytz"
version = "2025.2"
source = { registry = "https://pypi.org/simple" }
sdist = { url = "https://files.pythonhosted.org/packages/f8/bf/abbd3cdfb8fbc7fb3d4d38d320f2441b1e7cbe29be4f23797b4a2b5d8aac/pytz-2025.2.tar.gz", hash = "sha256:360b9e3dbb49a209c21ad61809c7fb453643e048b38924c765813546746e81c3", size = 320884, upload-time = "2025-03-25T02:25:00.538Z" }
wheels = [
    { url = "https://files.pythonhosted.org/packages/81/c4/34e93fe5f5429d7570ec1fa436f1986fb1f00c3e0f43a589fe2bbcd22c3f/pytz-2025.2-py2.py3-none-any.whl", hash = "sha256:5ddf76296dd8c44c26eb8f4b6f35488f3ccbf6fbbd7adee0b7262d43f0ec2f00", size = 509225, upload-time = "2025-03-25T02:24:58.468Z" },
]

[[package]]
name = "referencing"
version = "0.36.2"
source = { registry = "https://pypi.org/simple" }
dependencies = [
    { name = "attrs" },
    { name = "rpds-py" },
]
sdist = { url = "https://files.pythonhosted.org/packages/2f/db/98b5c277be99dd18bfd91dd04e1b759cad18d1a338188c936e92f921c7e2/referencing-0.36.2.tar.gz", hash = "sha256:df2e89862cd09deabbdba16944cc3f10feb6b3e6f18e902f7cc25609a34775aa", size = 74744, upload-time = "2025-01-25T08:48:16.138Z" }
wheels = [
    { url = "https://files.pythonhosted.org/packages/c1/b1/3baf80dc6d2b7bc27a95a67752d0208e410351e3feb4eb78de5f77454d8d/referencing-0.36.2-py3-none-any.whl", hash = "sha256:e8699adbbf8b5c7de96d8ffa0eb5c158b3beafce084968e2ea8bb08c6794dcd0", size = 26775, upload-time = "2025-01-25T08:48:14.241Z" },
]

[[package]]
name = "reportlab"
version = "4.4.3"
source = { registry = "https://pypi.org/simple" }
dependencies = [
    { name = "charset-normalizer" },
    { name = "pillow" },
]
sdist = { url = "https://files.pythonhosted.org/packages/2f/83/3d44b873fa71ddc7d323c577fe4cfb61e05b34d14e64b6a232f9cfbff89d/reportlab-4.4.3.tar.gz", hash = "sha256:073b0975dab69536acd3251858e6b0524ed3e087e71f1d0d1895acb50acf9c7b", size = 3887532, upload-time = "2025-07-23T11:18:23.799Z" }
wheels = [
    { url = "https://files.pythonhosted.org/packages/52/c8/aaf4e08679e7b1dc896ad30de0d0527f0fd55582c2e6deee4f2cc899bf9f/reportlab-4.4.3-py3-none-any.whl", hash = "sha256:df905dc5ec5ddaae91fc9cb3371af863311271d555236410954961c5ee6ee1b5", size = 1953896, upload-time = "2025-07-23T11:18:20.572Z" },
]

[[package]]
name = "requests"
version = "2.32.3"
source = { registry = "https://pypi.org/simple" }
dependencies = [
    { name = "certifi" },
    { name = "charset-normalizer" },
    { name = "idna" },
    { name = "urllib3" },
]
sdist = { url = "https://files.pythonhosted.org/packages/63/70/2bf7780ad2d390a8d301ad0b550f1581eadbd9a20f896afe06353c2a2913/requests-2.32.3.tar.gz", hash = "sha256:55365417734eb18255590a9ff9eb97e9e1da868d4ccd6402399eaf68af20a760", size = 131218, upload-time = "2024-05-29T15:37:49.536Z" }
wheels = [
    { url = "https://files.pythonhosted.org/packages/f9/9b/335f9764261e915ed497fcdeb11df5dfd6f7bf257d4a6a2a686d80da4d54/requests-2.32.3-py3-none-any.whl", hash = "sha256:70761cfe03c773ceb22aa2f671b4757976145175cdfca038c02654d061d6dcc6", size = 64928, upload-time = "2024-05-29T15:37:47.027Z" },
]

[[package]]
name = "rpds-py"
version = "0.25.1"
source = { registry = "https://pypi.org/simple" }
sdist = { url = "https://files.pythonhosted.org/packages/8c/a6/60184b7fc00dd3ca80ac635dd5b8577d444c57e8e8742cecabfacb829921/rpds_py-0.25.1.tar.gz", hash = "sha256:8960b6dac09b62dac26e75d7e2c4a22efb835d827a7278c34f72b2b84fa160e3", size = 27304, upload-time = "2025-05-21T12:46:12.502Z" }
wheels = [
    { url = "https://files.pythonhosted.org/packages/2b/da/323848a2b62abe6a0fec16ebe199dc6889c5d0a332458da8985b2980dffe/rpds_py-0.25.1-cp313-cp313-macosx_10_12_x86_64.whl", hash = "sha256:659d87430a8c8c704d52d094f5ba6fa72ef13b4d385b7e542a08fc240cb4a559", size = 364498, upload-time = "2025-05-21T12:43:54.841Z" },
    { url = "https://files.pythonhosted.org/packages/1f/b4/4d3820f731c80fd0cd823b3e95b9963fec681ae45ba35b5281a42382c67d/rpds_py-0.25.1-cp313-cp313-macosx_11_0_arm64.whl", hash = "sha256:68f6f060f0bbdfb0245267da014d3a6da9be127fe3e8cc4a68c6f833f8a23bb1", size = 350083, upload-time = "2025-05-21T12:43:56.428Z" },
    { url = "https://files.pythonhosted.org/packages/d5/b1/3a8ee1c9d480e8493619a437dec685d005f706b69253286f50f498cbdbcf/rpds_py-0.25.1-cp313-cp313-manylinux_2_17_aarch64.manylinux2014_aarch64.whl", hash = "sha256:083a9513a33e0b92cf6e7a6366036c6bb43ea595332c1ab5c8ae329e4bcc0a9c", size = 389023, upload-time = "2025-05-21T12:43:57.995Z" },
    { url = "https://files.pythonhosted.org/packages/3b/31/17293edcfc934dc62c3bf74a0cb449ecd549531f956b72287203e6880b87/rpds_py-0.25.1-cp313-cp313-manylinux_2_17_armv7l.manylinux2014_armv7l.whl", hash = "sha256:816568614ecb22b18a010c7a12559c19f6fe993526af88e95a76d5a60b8b75fb", size = 403283, upload-time = "2025-05-21T12:43:59.546Z" },
    { url = "https://files.pythonhosted.org/packages/d1/ca/e0f0bc1a75a8925024f343258c8ecbd8828f8997ea2ac71e02f67b6f5299/rpds_py-0.25.1-cp313-cp313-manylinux_2_17_ppc64le.manylinux2014_ppc64le.whl", hash = "sha256:3c6564c0947a7f52e4792983f8e6cf9bac140438ebf81f527a21d944f2fd0a40", size = 524634, upload-time = "2025-05-21T12:44:01.087Z" },
    { url = "https://files.pythonhosted.org/packages/3e/03/5d0be919037178fff33a6672ffc0afa04ea1cfcb61afd4119d1b5280ff0f/rpds_py-0.25.1-cp313-cp313-manylinux_2_17_s390x.manylinux2014_s390x.whl", hash = "sha256:5c4a128527fe415d73cf1f70a9a688d06130d5810be69f3b553bf7b45e8acf79", size = 416233, upload-time = "2025-05-21T12:44:02.604Z" },
    { url = "https://files.pythonhosted.org/packages/05/7c/8abb70f9017a231c6c961a8941403ed6557664c0913e1bf413cbdc039e75/rpds_py-0.25.1-cp313-cp313-manylinux_2_17_x86_64.manylinux2014_x86_64.whl", hash = "sha256:a49e1d7a4978ed554f095430b89ecc23f42014a50ac385eb0c4d163ce213c325", size = 390375, upload-time = "2025-05-21T12:44:04.162Z" },
    { url = "https://files.pythonhosted.org/packages/7a/ac/a87f339f0e066b9535074a9f403b9313fd3892d4a164d5d5f5875ac9f29f/rpds_py-0.25.1-cp313-cp313-manylinux_2_5_i686.manylinux1_i686.whl", hash = "sha256:d74ec9bc0e2feb81d3f16946b005748119c0f52a153f6db6a29e8cd68636f295", size = 424537, upload-time = "2025-05-21T12:44:06.175Z" },
    { url = "https://files.pythonhosted.org/packages/1f/8f/8d5c1567eaf8c8afe98a838dd24de5013ce6e8f53a01bd47fe8bb06b5533/rpds_py-0.25.1-cp313-cp313-musllinux_1_2_aarch64.whl", hash = "sha256:3af5b4cc10fa41e5bc64e5c198a1b2d2864337f8fcbb9a67e747e34002ce812b", size = 566425, upload-time = "2025-05-21T12:44:08.242Z" },
    { url = "https://files.pythonhosted.org/packages/95/33/03016a6be5663b389c8ab0bbbcca68d9e96af14faeff0a04affcb587e776/rpds_py-0.25.1-cp313-cp313-musllinux_1_2_i686.whl", hash = "sha256:79dc317a5f1c51fd9c6a0c4f48209c6b8526d0524a6904fc1076476e79b00f98", size = 595197, upload-time = "2025-05-21T12:44:10.449Z" },
    { url = "https://files.pythonhosted.org/packages/33/8d/da9f4d3e208c82fda311bff0cf0a19579afceb77cf456e46c559a1c075ba/rpds_py-0.25.1-cp313-cp313-musllinux_1_2_x86_64.whl", hash = "sha256:1521031351865e0181bc585147624d66b3b00a84109b57fcb7a779c3ec3772cd", size = 561244, upload-time = "2025-05-21T12:44:12.387Z" },
    { url = "https://files.pythonhosted.org/packages/e2/b3/39d5dcf7c5f742ecd6dbc88f6f84ae54184b92f5f387a4053be2107b17f1/rpds_py-0.25.1-cp313-cp313-win32.whl", hash = "sha256:5d473be2b13600b93a5675d78f59e63b51b1ba2d0476893415dfbb5477e65b31", size = 222254, upload-time = "2025-05-21T12:44:14.261Z" },
    { url = "https://files.pythonhosted.org/packages/5f/19/2d6772c8eeb8302c5f834e6d0dfd83935a884e7c5ce16340c7eaf89ce925/rpds_py-0.25.1-cp313-cp313-win_amd64.whl", hash = "sha256:a7b74e92a3b212390bdce1d93da9f6488c3878c1d434c5e751cbc202c5e09500", size = 234741, upload-time = "2025-05-21T12:44:16.236Z" },
    { url = "https://files.pythonhosted.org/packages/5b/5a/145ada26cfaf86018d0eb304fe55eafdd4f0b6b84530246bb4a7c4fb5c4b/rpds_py-0.25.1-cp313-cp313-win_arm64.whl", hash = "sha256:dd326a81afe332ede08eb39ab75b301d5676802cdffd3a8f287a5f0b694dc3f5", size = 224830, upload-time = "2025-05-21T12:44:17.749Z" },
    { url = "https://files.pythonhosted.org/packages/4b/ca/d435844829c384fd2c22754ff65889c5c556a675d2ed9eb0e148435c6690/rpds_py-0.25.1-cp313-cp313t-macosx_10_12_x86_64.whl", hash = "sha256:a58d1ed49a94d4183483a3ce0af22f20318d4a1434acee255d683ad90bf78129", size = 359668, upload-time = "2025-05-21T12:44:19.322Z" },
    { url = "https://files.pythonhosted.org/packages/1f/01/b056f21db3a09f89410d493d2f6614d87bb162499f98b649d1dbd2a81988/rpds_py-0.25.1-cp313-cp313t-macosx_11_0_arm64.whl", hash = "sha256:f251bf23deb8332823aef1da169d5d89fa84c89f67bdfb566c49dea1fccfd50d", size = 345649, upload-time = "2025-05-21T12:44:20.962Z" },
    { url = "https://files.pythonhosted.org/packages/e0/0f/e0d00dc991e3d40e03ca36383b44995126c36b3eafa0ccbbd19664709c88/rpds_py-0.25.1-cp313-cp313t-manylinux_2_17_aarch64.manylinux2014_aarch64.whl", hash = "sha256:8dbd586bfa270c1103ece2109314dd423df1fa3d9719928b5d09e4840cec0d72", size = 384776, upload-time = "2025-05-21T12:44:22.516Z" },
    { url = "https://files.pythonhosted.org/packages/9f/a2/59374837f105f2ca79bde3c3cd1065b2f8c01678900924949f6392eab66d/rpds_py-0.25.1-cp313-cp313t-manylinux_2_17_armv7l.manylinux2014_armv7l.whl", hash = "sha256:6d273f136e912aa101a9274c3145dcbddbe4bac560e77e6d5b3c9f6e0ed06d34", size = 395131, upload-time = "2025-05-21T12:44:24.147Z" },
    { url = "https://files.pythonhosted.org/packages/9c/dc/48e8d84887627a0fe0bac53f0b4631e90976fd5d35fff8be66b8e4f3916b/rpds_py-0.25.1-cp313-cp313t-manylinux_2_17_ppc64le.manylinux2014_ppc64le.whl", hash = "sha256:666fa7b1bd0a3810a7f18f6d3a25ccd8866291fbbc3c9b912b917a6715874bb9", size = 520942, upload-time = "2025-05-21T12:44:25.915Z" },
    { url = "https://files.pythonhosted.org/packages/7c/f5/ee056966aeae401913d37befeeab57a4a43a4f00099e0a20297f17b8f00c/rpds_py-0.25.1-cp313-cp313t-manylinux_2_17_s390x.manylinux2014_s390x.whl", hash = "sha256:921954d7fbf3fccc7de8f717799304b14b6d9a45bbeec5a8d7408ccbf531faf5", size = 411330, upload-time = "2025-05-21T12:44:27.638Z" },
    { url = "https://files.pythonhosted.org/packages/ab/74/b2cffb46a097cefe5d17f94ede7a174184b9d158a0aeb195f39f2c0361e8/rpds_py-0.25.1-cp313-cp313t-manylinux_2_17_x86_64.manylinux2014_x86_64.whl", hash = "sha256:f3d86373ff19ca0441ebeb696ef64cb58b8b5cbacffcda5a0ec2f3911732a194", size = 387339, upload-time = "2025-05-21T12:44:29.292Z" },
    { url = "https://files.pythonhosted.org/packages/7f/9a/0ff0b375dcb5161c2b7054e7d0b7575f1680127505945f5cabaac890bc07/rpds_py-0.25.1-cp313-cp313t-manylinux_2_5_i686.manylinux1_i686.whl", hash = "sha256:c8980cde3bb8575e7c956a530f2c217c1d6aac453474bf3ea0f9c89868b531b6", size = 418077, upload-time = "2025-05-21T12:44:30.877Z" },
    { url = "https://files.pythonhosted.org/packages/0d/a1/fda629bf20d6b698ae84c7c840cfb0e9e4200f664fc96e1f456f00e4ad6e/rpds_py-0.25.1-cp313-cp313t-musllinux_1_2_aarch64.whl", hash = "sha256:8eb8c84ecea987a2523e057c0d950bcb3f789696c0499290b8d7b3107a719d78", size = 562441, upload-time = "2025-05-21T12:44:32.541Z" },
    { url = "https://files.pythonhosted.org/packages/20/15/ce4b5257f654132f326f4acd87268e1006cc071e2c59794c5bdf4bebbb51/rpds_py-0.25.1-cp313-cp313t-musllinux_1_2_i686.whl", hash = "sha256:e43a005671a9ed5a650f3bc39e4dbccd6d4326b24fb5ea8be5f3a43a6f576c72", size = 590750, upload-time = "2025-05-21T12:44:34.557Z" },
    { url = "https://files.pythonhosted.org/packages/fb/ab/e04bf58a8d375aeedb5268edcc835c6a660ebf79d4384d8e0889439448b0/rpds_py-0.25.1-cp313-cp313t-musllinux_1_2_x86_64.whl", hash = "sha256:58f77c60956501a4a627749a6dcb78dac522f249dd96b5c9f1c6af29bfacfb66", size = 558891, upload-time = "2025-05-21T12:44:37.358Z" },
    { url = "https://files.pythonhosted.org/packages/90/82/cb8c6028a6ef6cd2b7991e2e4ced01c854b6236ecf51e81b64b569c43d73/rpds_py-0.25.1-cp313-cp313t-win32.whl", hash = "sha256:2cb9e5b5e26fc02c8a4345048cd9998c2aca7c2712bd1b36da0c72ee969a3523", size = 218718, upload-time = "2025-05-21T12:44:38.969Z" },
    { url = "https://files.pythonhosted.org/packages/b6/97/5a4b59697111c89477d20ba8a44df9ca16b41e737fa569d5ae8bff99e650/rpds_py-0.25.1-cp313-cp313t-win_amd64.whl", hash = "sha256:401ca1c4a20cc0510d3435d89c069fe0a9ae2ee6495135ac46bdd49ec0495763", size = 232218, upload-time = "2025-05-21T12:44:40.512Z" },
]

[[package]]
name = "six"
version = "1.17.0"
source = { registry = "https://pypi.org/simple" }
sdist = { url = "https://files.pythonhosted.org/packages/94/e7/b2c673351809dca68a0e064b6af791aa332cf192da575fd474ed7d6f16a2/six-1.17.0.tar.gz", hash = "sha256:ff70335d468e7eb6ec65b95b99d3a2836546063f63acc5171de367e834932a81", size = 34031, upload-time = "2024-12-04T17:35:28.174Z" }
wheels = [
    { url = "https://files.pythonhosted.org/packages/b7/ce/149a00dd41f10bc29e5921b496af8b574d8413afcd5e30dfa0ed46c2cc5e/six-1.17.0-py2.py3-none-any.whl", hash = "sha256:4721f391ed90541fddacab5acf947aa0d3dc7d27b2e1e8eda2be8970586c3274", size = 11050, upload-time = "2024-12-04T17:35:26.475Z" },
]

[[package]]
name = "smmap"
version = "5.0.2"
source = { registry = "https://pypi.org/simple" }
sdist = { url = "https://files.pythonhosted.org/packages/44/cd/a040c4b3119bbe532e5b0732286f805445375489fceaec1f48306068ee3b/smmap-5.0.2.tar.gz", hash = "sha256:26ea65a03958fa0c8a1c7e8c7a58fdc77221b8910f6be2131affade476898ad5", size = 22329, upload-time = "2025-01-02T07:14:40.909Z" }
wheels = [
    { url = "https://files.pythonhosted.org/packages/04/be/d09147ad1ec7934636ad912901c5fd7667e1c858e19d355237db0d0cd5e4/smmap-5.0.2-py3-none-any.whl", hash = "sha256:b30115f0def7d7531d22a0fb6502488d879e75b260a9db4d0819cfb25403af5e", size = 24303, upload-time = "2025-01-02T07:14:38.724Z" },
]

[[package]]
name = "streamlit"
version = "1.47.1"
source = { registry = "https://pypi.org/simple" }
dependencies = [
    { name = "altair" },
    { name = "blinker" },
    { name = "cachetools" },
    { name = "click" },
    { name = "gitpython" },
    { name = "numpy" },
    { name = "packaging" },
    { name = "pandas" },
    { name = "pillow" },
    { name = "protobuf" },
    { name = "pyarrow" },
    { name = "pydeck" },
    { name = "requests" },
    { name = "tenacity" },
    { name = "toml" },
    { name = "tornado" },
    { name = "typing-extensions" },
    { name = "watchdog", marker = "sys_platform != 'darwin'" },
]
sdist = { url = "https://files.pythonhosted.org/packages/19/da/cef67ed4614f04932a00068fe6291455deb884a04fd94f7ad78492b0e91a/streamlit-1.47.1.tar.gz", hash = "sha256:daed79763d1cafeb03cdd800b91aa9c7adc3688c6b2cbf4ecc2ca899aab82a2a", size = 9544057, upload-time = "2025-07-25T15:37:08.482Z" }
wheels = [
    { url = "https://files.pythonhosted.org/packages/c0/4d/701f5fcf9c0d388dad9d94ba272d333c7efa6231ddee1babc59d26dc14d2/streamlit-1.47.1-py3-none-any.whl", hash = "sha256:c7881549e3ba1daecfb5541f32ee6ff70e549f1c3400c92d045897cb7a29772a", size = 9944872, upload-time = "2025-07-25T15:37:05.758Z" },
]

[[package]]
name = "tenacity"
version = "9.1.2"
source = { registry = "https://pypi.org/simple" }
sdist = { url = "https://files.pythonhosted.org/packages/0a/d4/2b0cd0fe285e14b36db076e78c93766ff1d529d70408bd1d2a5a84f1d929/tenacity-9.1.2.tar.gz", hash = "sha256:1169d376c297e7de388d18b4481760d478b0e99a777cad3a9c86e556f4b697cb", size = 48036, upload-time = "2025-04-02T08:25:09.966Z" }
wheels = [
    { url = "https://files.pythonhosted.org/packages/e5/30/643397144bfbfec6f6ef821f36f33e57d35946c44a2352d3c9f0ae847619/tenacity-9.1.2-py3-none-any.whl", hash = "sha256:f77bf36710d8b73a50b2dd155c97b870017ad21afe6ab300326b0371b3b05138", size = 28248, upload-time = "2025-04-02T08:25:07.678Z" },
]

[[package]]
name = "toml"
version = "0.10.2"
source = { registry = "https://pypi.org/simple" }
sdist = { url = "https://files.pythonhosted.org/packages/be/ba/1f744cdc819428fc6b5084ec34d9b30660f6f9daaf70eead706e3203ec3c/toml-0.10.2.tar.gz", hash = "sha256:b3bda1d108d5dd99f4a20d24d9c348e91c4db7ab1b749200bded2f839ccbe68f", size = 22253, upload-time = "2020-11-01T01:40:22.204Z" }
wheels = [
    { url = "https://files.pythonhosted.org/packages/44/6f/7120676b6d73228c96e17f1f794d8ab046fc910d781c8d151120c3f1569e/toml-0.10.2-py2.py3-none-any.whl", hash = "sha256:806143ae5bfb6a3c6e736a764057db0e6a0e05e338b5630894a5f779cabb4f9b", size = 16588, upload-time = "2020-11-01T01:40:20.672Z" },
]

[[package]]
name = "tornado"
version = "6.5.1"
source = { registry = "https://pypi.org/simple" }
sdist = { url = "https://files.pythonhosted.org/packages/51/89/c72771c81d25d53fe33e3dca61c233b665b2780f21820ba6fd2c6793c12b/tornado-6.5.1.tar.gz", hash = "sha256:84ceece391e8eb9b2b95578db65e920d2a61070260594819589609ba9bc6308c", size = 509934, upload-time = "2025-05-22T18:15:38.788Z" }
wheels = [
    { url = "https://files.pythonhosted.org/packages/77/89/f4532dee6843c9e0ebc4e28d4be04c67f54f60813e4bf73d595fe7567452/tornado-6.5.1-cp39-abi3-macosx_10_9_universal2.whl", hash = "sha256:d50065ba7fd11d3bd41bcad0825227cc9a95154bad83239357094c36708001f7", size = 441948, upload-time = "2025-05-22T18:15:20.862Z" },
    { url = "https://files.pythonhosted.org/packages/15/9a/557406b62cffa395d18772e0cdcf03bed2fff03b374677348eef9f6a3792/tornado-6.5.1-cp39-abi3-macosx_10_9_x86_64.whl", hash = "sha256:9e9ca370f717997cb85606d074b0e5b247282cf5e2e1611568b8821afe0342d6", size = 440112, upload-time = "2025-05-22T18:15:22.591Z" },
    { url = "https://files.pythonhosted.org/packages/55/82/7721b7319013a3cf881f4dffa4f60ceff07b31b394e459984e7a36dc99ec/tornado-6.5.1-cp39-abi3-manylinux_2_17_aarch64.manylinux2014_aarch64.whl", hash = "sha256:b77e9dfa7ed69754a54c89d82ef746398be82f749df69c4d3abe75c4d1ff4888", size = 443672, upload-time = "2025-05-22T18:15:24.027Z" },
    { url = "https://files.pythonhosted.org/packages/7d/42/d11c4376e7d101171b94e03cef0cbce43e823ed6567ceda571f54cf6e3ce/tornado-6.5.1-cp39-abi3-manylinux_2_5_i686.manylinux1_i686.manylinux_2_17_i686.manylinux2014_i686.whl", hash = "sha256:253b76040ee3bab8bcf7ba9feb136436a3787208717a1fb9f2c16b744fba7331", size = 443019, upload-time = "2025-05-22T18:15:25.735Z" },
    { url = "https://files.pythonhosted.org/packages/7d/f7/0c48ba992d875521ac761e6e04b0a1750f8150ae42ea26df1852d6a98942/tornado-6.5.1-cp39-abi3-manylinux_2_5_x86_64.manylinux1_x86_64.manylinux_2_17_x86_64.manylinux2014_x86_64.whl", hash = "sha256:308473f4cc5a76227157cdf904de33ac268af770b2c5f05ca6c1161d82fdd95e", size = 443252, upload-time = "2025-05-22T18:15:27.499Z" },
    { url = "https://files.pythonhosted.org/packages/89/46/d8d7413d11987e316df4ad42e16023cd62666a3c0dfa1518ffa30b8df06c/tornado-6.5.1-cp39-abi3-musllinux_1_2_aarch64.whl", hash = "sha256:caec6314ce8a81cf69bd89909f4b633b9f523834dc1a352021775d45e51d9401", size = 443930, upload-time = "2025-05-22T18:15:29.299Z" },
    { url = "https://files.pythonhosted.org/packages/78/b2/f8049221c96a06df89bed68260e8ca94beca5ea532ffc63b1175ad31f9cc/tornado-6.5.1-cp39-abi3-musllinux_1_2_i686.whl", hash = "sha256:13ce6e3396c24e2808774741331638ee6c2f50b114b97a55c5b442df65fd9692", size = 443351, upload-time = "2025-05-22T18:15:31.038Z" },
    { url = "https://files.pythonhosted.org/packages/76/ff/6a0079e65b326cc222a54720a748e04a4db246870c4da54ece4577bfa702/tornado-6.5.1-cp39-abi3-musllinux_1_2_x86_64.whl", hash = "sha256:5cae6145f4cdf5ab24744526cc0f55a17d76f02c98f4cff9daa08ae9a217448a", size = 443328, upload-time = "2025-05-22T18:15:32.426Z" },
    { url = "https://files.pythonhosted.org/packages/49/18/e3f902a1d21f14035b5bc6246a8c0f51e0eef562ace3a2cea403c1fb7021/tornado-6.5.1-cp39-abi3-win32.whl", hash = "sha256:e0a36e1bc684dca10b1aa75a31df8bdfed656831489bc1e6a6ebed05dc1ec365", size = 444396, upload-time = "2025-05-22T18:15:34.205Z" },
    { url = "https://files.pythonhosted.org/packages/7b/09/6526e32bf1049ee7de3bebba81572673b19a2a8541f795d887e92af1a8bc/tornado-6.5.1-cp39-abi3-win_amd64.whl", hash = "sha256:908e7d64567cecd4c2b458075589a775063453aeb1d2a1853eedb806922f568b", size = 444840, upload-time = "2025-05-22T18:15:36.1Z" },
    { url = "https://files.pythonhosted.org/packages/55/a7/535c44c7bea4578e48281d83c615219f3ab19e6abc67625ef637c73987be/tornado-6.5.1-cp39-abi3-win_arm64.whl", hash = "sha256:02420a0eb7bf617257b9935e2b754d1b63897525d8a289c9d65690d580b4dcf7", size = 443596, upload-time = "2025-05-22T18:15:37.433Z" },
]

[[package]]
name = "typing-extensions"
version = "4.13.2"
source = { registry = "https://pypi.org/simple" }
sdist = { url = "https://files.pythonhosted.org/packages/f6/37/23083fcd6e35492953e8d2aaaa68b860eb422b34627b13f2ce3eb6106061/typing_extensions-4.13.2.tar.gz", hash = "sha256:e6c81219bd689f51865d9e372991c540bda33a0379d5573cddb9a3a23f7caaef", size = 106967, upload-time = "2025-04-10T14:19:05.416Z" }
wheels = [
    { url = "https://files.pythonhosted.org/packages/8b/54/b1ae86c0973cc6f0210b53d508ca3641fb6d0c56823f288d108bc7ab3cc8/typing_extensions-4.13.2-py3-none-any.whl", hash = "sha256:a439e7c04b49fec3e5d3e2beaa21755cadbbdc391694e28ccdd36ca4a1408f8c", size = 45806, upload-time = "2025-04-10T14:19:03.967Z" },
]

[[package]]
name = "tzdata"
version = "2025.2"
source = { registry = "https://pypi.org/simple" }
sdist = { url = "https://files.pythonhosted.org/packages/95/32/1a225d6164441be760d75c2c42e2780dc0873fe382da3e98a2e1e48361e5/tzdata-2025.2.tar.gz", hash = "sha256:b60a638fcc0daffadf82fe0f57e53d06bdec2f36c4df66280ae79bce6bd6f2b9", size = 196380, upload-time = "2025-03-23T13:54:43.652Z" }
wheels = [
    { url = "https://files.pythonhosted.org/packages/5c/23/c7abc0ca0a1526a0774eca151daeb8de62ec457e77262b66b359c3c7679e/tzdata-2025.2-py2.py3-none-any.whl", hash = "sha256:1a403fada01ff9221ca8044d701868fa132215d84beb92242d9acd2147f667a8", size = 347839, upload-time = "2025-03-23T13:54:41.845Z" },
]

[[package]]
name = "urllib3"
version = "2.4.0"
source = { registry = "https://pypi.org/simple" }
sdist = { url = "https://files.pythonhosted.org/packages/8a/78/16493d9c386d8e60e442a35feac5e00f0913c0f4b7c217c11e8ec2ff53e0/urllib3-2.4.0.tar.gz", hash = "sha256:414bc6535b787febd7567804cc015fee39daab8ad86268f1310a9250697de466", size = 390672, upload-time = "2025-04-10T15:23:39.232Z" }
wheels = [
    { url = "https://files.pythonhosted.org/packages/6b/11/cc635220681e93a0183390e26485430ca2c7b5f9d33b15c74c2861cb8091/urllib3-2.4.0-py3-none-any.whl", hash = "sha256:4e16665048960a0900c702d4a66415956a584919c03361cac9f1df5c5dd7e813", size = 128680, upload-time = "2025-04-10T15:23:37.377Z" },
]

[[package]]
name = "watchdog"
version = "6.0.0"
source = { registry = "https://pypi.org/simple" }
sdist = { url = "https://files.pythonhosted.org/packages/db/7d/7f3d619e951c88ed75c6037b246ddcf2d322812ee8ea189be89511721d54/watchdog-6.0.0.tar.gz", hash = "sha256:9ddf7c82fda3ae8e24decda1338ede66e1c99883db93711d8fb941eaa2d8c282", size = 131220, upload-time = "2024-11-01T14:07:13.037Z" }
wheels = [
    { url = "https://files.pythonhosted.org/packages/a9/c7/ca4bf3e518cb57a686b2feb4f55a1892fd9a3dd13f470fca14e00f80ea36/watchdog-6.0.0-py3-none-manylinux2014_aarch64.whl", hash = "sha256:7607498efa04a3542ae3e05e64da8202e58159aa1fa4acddf7678d34a35d4f13", size = 79079, upload-time = "2024-11-01T14:06:59.472Z" },
    { url = "https://files.pythonhosted.org/packages/5c/51/d46dc9332f9a647593c947b4b88e2381c8dfc0942d15b8edc0310fa4abb1/watchdog-6.0.0-py3-none-manylinux2014_armv7l.whl", hash = "sha256:9041567ee8953024c83343288ccc458fd0a2d811d6a0fd68c4c22609e3490379", size = 79078, upload-time = "2024-11-01T14:07:01.431Z" },
    { url = "https://files.pythonhosted.org/packages/d4/57/04edbf5e169cd318d5f07b4766fee38e825d64b6913ca157ca32d1a42267/watchdog-6.0.0-py3-none-manylinux2014_i686.whl", hash = "sha256:82dc3e3143c7e38ec49d61af98d6558288c415eac98486a5c581726e0737c00e", size = 79076, upload-time = "2024-11-01T14:07:02.568Z" },
    { url = "https://files.pythonhosted.org/packages/ab/cc/da8422b300e13cb187d2203f20b9253e91058aaf7db65b74142013478e66/watchdog-6.0.0-py3-none-manylinux2014_ppc64.whl", hash = "sha256:212ac9b8bf1161dc91bd09c048048a95ca3a4c4f5e5d4a7d1b1a7d5752a7f96f", size = 79077, upload-time = "2024-11-01T14:07:03.893Z" },
    { url = "https://files.pythonhosted.org/packages/2c/3b/b8964e04ae1a025c44ba8e4291f86e97fac443bca31de8bd98d3263d2fcf/watchdog-6.0.0-py3-none-manylinux2014_ppc64le.whl", hash = "sha256:e3df4cbb9a450c6d49318f6d14f4bbc80d763fa587ba46ec86f99f9e6876bb26", size = 79078, upload-time = "2024-11-01T14:07:05.189Z" },
    { url = "https://files.pythonhosted.org/packages/62/ae/a696eb424bedff7407801c257d4b1afda455fe40821a2be430e173660e81/watchdog-6.0.0-py3-none-manylinux2014_s390x.whl", hash = "sha256:2cce7cfc2008eb51feb6aab51251fd79b85d9894e98ba847408f662b3395ca3c", size = 79077, upload-time = "2024-11-01T14:07:06.376Z" },
    { url = "https://files.pythonhosted.org/packages/b5/e8/dbf020b4d98251a9860752a094d09a65e1b436ad181faf929983f697048f/watchdog-6.0.0-py3-none-manylinux2014_x86_64.whl", hash = "sha256:20ffe5b202af80ab4266dcd3e91aae72bf2da48c0d33bdb15c66658e685e94e2", size = 79078, upload-time = "2024-11-01T14:07:07.547Z" },
    { url = "https://files.pythonhosted.org/packages/07/f6/d0e5b343768e8bcb4cda79f0f2f55051bf26177ecd5651f84c07567461cf/watchdog-6.0.0-py3-none-win32.whl", hash = "sha256:07df1fdd701c5d4c8e55ef6cf55b8f0120fe1aef7ef39a1c6fc6bc2e606d517a", size = 79065, upload-time = "2024-11-01T14:07:09.525Z" },
    { url = "https://files.pythonhosted.org/packages/db/d9/c495884c6e548fce18a8f40568ff120bc3a4b7b99813081c8ac0c936fa64/watchdog-6.0.0-py3-none-win_amd64.whl", hash = "sha256:cbafb470cf848d93b5d013e2ecb245d4aa1c8fd0504e863ccefa32445359d680", size = 79070, upload-time = "2024-11-01T14:07:10.686Z" },
    { url = "https://files.pythonhosted.org/packages/33/e8/e40370e6d74ddba47f002a32919d91310d6074130fe4e17dabcafc15cbf1/watchdog-6.0.0-py3-none-win_ia64.whl", hash = "sha256:a1914259fa9e1454315171103c6a30961236f508b9b623eae470268bbcc6a22f", size = 79067, upload-time = "2024-11-01T14:07:11.845Z" },
]<|MERGE_RESOLUTION|>--- conflicted
+++ resolved
@@ -259,10 +259,7 @@
 
 [package.metadata]
 requires-dist = [
-<<<<<<< HEAD
     { name = "reportlab", specifier = ">=4.4.3" },
-=======
->>>>>>> ac6ff052
     { name = "streamlit", specifier = ">=1.45.1" },
     { name = "toml", specifier = ">=0.10.2" },
 ]
